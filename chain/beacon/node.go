--- conflicted
+++ resolved
@@ -105,7 +105,6 @@
 	ctx, ctxCancel := context.WithCancel(context.Background())
 
 	handler := &Handler{
-<<<<<<< HEAD
 		conf:             conf,
 		client:           c,
 		crypto:           v,
@@ -118,19 +117,6 @@
 		version:          version,
 		killRunInFlight:  make(chan bool),
 		thresholdMonitor: metrics.NewThresholdMonitor(conf.Group.ID, l, conf.Group.Threshold),
-=======
-		conf:            conf,
-		client:          c,
-		crypto:          v,
-		chain:           store,
-		ticker:          ticker,
-		addr:            addr,
-		ctx:             ctx,
-		ctxCancel:       ctxCancel,
-		l:               l,
-		version:         version,
-		killRunInFlight: make(chan bool),
->>>>>>> 447a60c4
 	}
 	return handler, nil
 }
@@ -571,10 +557,7 @@
 			err := h.client.PartialBeacon(ctx, &i, packet)
 			if err != nil {
 				span.RecordError(err)
-<<<<<<< HEAD
 				h.thresholdMonitor.ReportFailure(beaconID, round, i.Address())
-=======
->>>>>>> 447a60c4
 				h.l.Errorw("error sending partial", "round", round, "err", err, "to", i.Address())
 				return
 			}

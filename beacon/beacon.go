--- conflicted
+++ resolved
@@ -329,18 +329,10 @@
 	randomness := hash.Sum(nil)
 
 	beacon := &Beacon{
-<<<<<<< HEAD
 		Round:       round,
 		PreviousSig: prevSig,
 		Signature:   finalSig,
 		Randomness:  randomness,
-		Gid:         h.id,
-=======
-		Round:        round,
-		PreviousRand: prevRand,
-		Signature:    finalSig,
-		Randomness:   finalSig,
->>>>>>> 286da782
 	}
 	//slog.Debugf("beacon: %s round %d -> SAVING beacon in store ", h.addr, round)
 	// we can always store it even if it is too late, since it is valid anyway

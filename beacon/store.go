--- conflicted
+++ resolved
@@ -22,15 +22,9 @@
 	PreviousSig []byte
 	// Round is the round number this beacon is tied to
 	Round uint64
-<<<<<<< HEAD
-	// Signature is the tbls signature of Round || PreviousRand
-	Signature []byte
-	// Randomness is the hash of the tbls signature of Round || PreviousRand
-=======
 	// Signature is the BLS deterministic signature over Round || PreviousRand
 	Signature []byte
 	// Randomness is the hash of Signature
->>>>>>> 286da782
 	Randomness []byte
 }
 

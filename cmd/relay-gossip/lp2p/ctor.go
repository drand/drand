--- conflicted
+++ resolved
@@ -30,16 +30,12 @@
 
 const (
 	// userAgent sets the libp2p user-agent which is sent along with the identify protocol.
-<<<<<<< HEAD
-	userAgent = "drand-relay/0.0.0"
-	// directConnectTicks makes pubsub check it's connected to direct peers every N seconds.
+	userAgent   = "drand-relay/0.0.0"
+  // directConnectTicks makes pubsub check it's connected to direct peers every N seconds.
 	directConnectTicks = uint64(5)
-=======
-	userAgent   = "drand-relay/0.0.0"
 	lowWater    = 50
 	highWater   = 200
 	gracePeriod = time.Minute
->>>>>>> df0d9543
 )
 
 var log = logging.Logger("lp2p")

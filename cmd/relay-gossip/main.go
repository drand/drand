--- conflicted
+++ resolved
@@ -149,13 +149,9 @@
 }
 
 var clientCmd = &cli.Command{
-<<<<<<< HEAD
-	Name:  "client",
-	Usage: "starts a drand gossip client and prints out randomness as it is received",
-	Flags: []cli.Flag{chainHashFlag, peerWithFlag},
-=======
 	Name: "client",
 	Flags: []cli.Flag{
+    chainHashFlag,
 		peerWithFlag,
 		&cli.StringSliceFlag{
 			Name:  "http-failover",
@@ -166,7 +162,6 @@
 			Usage: "grace period before the failover HTTP API is used when watching for randomness (default 5s)",
 		},
 	},
->>>>>>> 77bfed78
 	Action: func(cctx *cli.Context) error {
 		bootstrap, err := node.ParseMultiaddrSlice(cctx.StringSlice(peerWithFlag.Name))
 		if err != nil {
@@ -182,8 +177,15 @@
 		if err != nil {
 			return xerrors.Errorf("constructing host: %w", err)
 		}
-
-		chainHash, err := hex.DecodeString(cctx.String("chain-hash"))
+    
+    // The global `chain-hash` param is deprecated.
+		// TODO: use `cctx.String("chain-hash")` when support is removed.
+		chainHashStr := localOrGlobalString(cctx, "chain-hash")
+		if chainHashStr == "" {
+			return xerrors.Errorf("missing required chain-hash parameter")
+		}
+
+		chainHash, err := hex.DecodeString(chainHashStr)
 		if err != nil {
 			return xerrors.Errorf("decoding chain hash: %w", err)
 		}

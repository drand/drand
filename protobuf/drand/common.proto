--- conflicted
+++ resolved
@@ -65,11 +65,7 @@
     string address = 1;
     bytes key = 2;
     bool tls = 3;
-<<<<<<< HEAD
-    // BLS signature over the identity to prove possession of the private key
-=======
     // BLS signature over the identity to prove possession of the private key, it also verify the scheme used
->>>>>>> f9c5d472
     bytes signature = 4;
 }
 

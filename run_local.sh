#!/bin/bash

# set -x
# This script contains two parts.
# The first part is meant as a library, declaring the variables and functions to spins off drand containers
# The second part is triggered when this script is actually ran, and not
# sourced. This part calls the function to setup the drand containers and run
# them. It produces produce randomness in a temporary folder..
#
# NOTE: Using docker compose should give a higher degree of flexibility and
# composability. However I had trouble with spawning the containers too fast and
# having weird binding errors: port already in use. I rolled back to simple
# docker scripting. One of these, one should try to do it in docker-compose.
## number of nodes

N=6 ## final number of nodes
OLDN=5 ## starting number of nodes
BASE="/tmp/drand"
if [ ! -d "$BASE" ]; then
    mkdir -m 740 $BASE
fi
unameOut="$(uname -s)"
case "${unameOut}" in
    Linux*)     TMP=$(mktemp -p "$BASE" -d);;
    Darwin*)
        A=$(mktemp -d -t "drand")
        mv $A "/tmp/$(basename $A)"
        TMP="/tmp/$(basename $A)"
    ;;
esac
GROUPDIR="$TMP/groups"
GROUPFILE="$GROUPDIR/drand_group.toml"
CERTSDIR="$TMP/certs"
LOGSDIR="$TMP/logs"
IMG="dedis/drand:latest"
DRAND_PATH="src/github.com/dedis/drand"
DOCKERFILE="$GOPATH/$DRAND_PATH/Dockerfile"
NET="drand"
SUBNET="192.168.0."
PORT="80"
GOROOT=$(go env GOROOT)
# go run $GOROOT/src/crypto/tls/generate_cert.go --rsa-bits 1024 --host 127.0.0.1,::1,localhost --ca --start-date "Jan 1 00:00:00 1970" --duration=1000000h

function checkSuccess() {
    if [ "$1" -eq 0 ]; then
        return
    else
        echo "TEST <$2>: FAILURE"
        cleanup
        exit 1
    fi
}


function convert() {
    return printf -v int '%d\n' "$1" 2>/dev/null
}

if [ "$#" -gt 0 ]; then
    #n=$(convert "$1")
    if [ "$1" -gt 4 ]; then
        N=$1
    else
        echo "./run_local.sh <N> : N needs to be an integer > 4"
        exit 1
    fi
fi

## build the test travis image
function build() {
    echo "[+] Building the docker image $IMG"
    docker build -t "$IMG" .  > /dev/null
}

# associative array in bash 4
# https://stackoverflow.com/questions/1494178/how-to-define-hash-tables-in-bash
addresses=()
certs=()
tlskeys=()
certFile="/server.pem" ## certificate path on every container
keyFile="/key.pem" ## server private tls key path on every container

# run does the following:
# - creates the docker network
# - creates the individual keys under the temporary folder. Each node has its own
# folder named "nodeXX", where XX is the node's number.
# - create the group file
# - runs the whole set of nodes
# run takes one argument: foreground
# If foreground is true, then the last docker node runs in the foreground.
# If foreground is false, then all docker nodes run in the background.
function run() {
    echo "[+] Create the docker network $NET with subnet ${SUBNET}0/24"
    docker network create "$NET" --subnet "${SUBNET}0/24" > /dev/null 2> /dev/null

    echo "[+] Create the sub directories"
    mkdir -m 740 $CERTSDIR
    mkdir -m 740 $LOGSDIR
    mkdir -m 740 $GROUPDIR

    seq=$(seq 1 $N)
    oldRseq=$(seq $OLDN -1 1)
    newRseq=$(seq $N -1 1)


    #sequence=$(seq $N -1 1)
    # creating the keys and compose part for each node
    echo "[+] Generating all private key pairs and certificates..."
    for i in $seq; do
        # gen key and append to group
        data="$TMP/node$i/"
        host="${SUBNET}2$i"
        addr="$host:$PORT"
        addresses+=($addr)
        mkdir -m 740 -p "$data/key/"
        #drand keygen --keys "$data" "$addr" > /dev/null
        public="key/drand_id.public"
        private="key/drand_id.private"
        volume="$data:/root/.drand/:z" ## :z means shareable with other containers
        allVolumes[$i]=$volume
        docker run --rm --volume ${allVolumes[$i]} $IMG "--folder" "$data" generate-keypair "$addr"
        allKeys[$i]=$data$public
        echo "$data$public"
        cat $data$public 
        echo "end of cat"
 
        #cp $data$public $TMP/node$i.public
        ## all keys from docker point of view
        #allKeys[$i]=/tmp/node$i.public

        ## quicker generation with 1024 bits
        cd $data
        go run $GOROOT/src/crypto/tls/generate_cert.go --host $host --rsa-bits 1024
        certs+=("$(pwd)/cert.pem")
        tlskeys+=("$(pwd)/key.pem")
        cp cert.pem  $CERTSDIR/server-$i.cert
        echo "[+] Generated private/public pair + certificate for $addr"
        cd ..

    done

<<<<<<< HEAD
    ## generate group toml from the first 5 nodes ONLY
    ## We're gonna add the last one later on
    period="2s"
    docker run --rm -v $TMP:/tmp:z $IMG group --out /tmp/group.toml --period "$period" "${allKeys[@]:0:$OLDN}"  > /dev/null
    echo "[+] Group file generated at $GROUPFILE"
=======
    ## generate group toml
    #echo $allKeys
    echo "[+] Generating group file"
    touch $GROUPFILE
    docker run --rm -v $TMP:/tmp:z $IMG "--folder" "$TMP" group "${allKeys[@]}" >> $GROUPFILE
    sed -i 1,10d $GROUPFILE
>>>>>>> 96fabbb8
    echo "[+] Starting all drand nodes sequentially..."
    for i in $oldRseq; do
        idx=`expr $i - 1`
        # gen key and append to group
        data="$TMP/node$i/"
        logFile="$LOGSDIR/node$i.log"
        groupFile="$data""drand_group.toml"
        cp $GROUPFILE $groupFile
<<<<<<< HEAD
        dockerGroupFile="/root/.drand/drand_group.toml"

        name="node$i"
        drandCmd=("--debug" "start" "--certs-dir" "/certs" "--tls-cert" "$certFile" "--tls-key" "$keyFile")
        args=(run --rm --name $name --net $NET  --ip ${SUBNET}2$i) ## ip
=======

        drandCmd=("--folder" "$TMP" "start" "--tls-cert" "$certFile" "--tls-key" "$keyFile" "--certs-dir" "/certs")
        drandCmd+=($GROUPFILE)
        args=(run --rm --name node$i --net $NET  --ip ${SUBNET}2$i) ## ip
>>>>>>> 96fabbb8
        args+=("--volume" "${allVolumes[$i]}") ## config folder
        args+=("--volume" "$CERTSDIR:/certs:z") ## set of whole certs
        args+=("--volume" "${certs[$idx]}:$certFile") ## server cert
        args+=("--volume" "${tlskeys[$idx]}:$keyFile") ## server priv key
        args+=("-d") ## detached mode
        #echo "--> starting drand node $i: ${SUBNET}2$i"
        if [ "$i" -eq 1 ]; then
<<<<<<< HEAD
=======
            drandCmd+=("--leader")
>>>>>>> 96fabbb8
            if [ "$1" = true ]; then
                # running in foreground
                # XXX should be finished
                echo "[+] Running in foreground!"
                unset 'args[${#args[@]}-1]'
            fi
            echo "[+] Starting the leader of the dkg ($i)"
        else
            echo "[+] Starting node $i "
        fi
<<<<<<< HEAD
        docker ${args[@]} "$IMG" "${drandCmd[@]}" > /dev/null
=======
        docker ${args[@]} "$IMG" "${drandCmd[@]}"
>>>>>>> 96fabbb8
        docker logs -f node$i > $logFile &
        #docker logs -f node$i &

        sleep 0.5
       
        # check if the node is up 
        pingNode $name

        if [ "$i" -eq 1 ]; then
            docker exec -it $name drand dkg --leader "$dockerGroupFile" > /dev/null
        else
            docker exec -d $name drand dkg "$dockerGroupFile"
        fi
    done

    # trying to wait until dist_key.public is there
    dpublic="$TMP/node1/groups/dist_key.public"
    while true; do
        if [ -f "$dpublic" ]; then
            echo " -> distributed public key found ! DKG finished"
            break;
        fi
        echo " -> distributed public key NOT found... waiting"
        sleep 1
    done
    share1Path="$TMP/node1/groups/dist_key.private"
    share1Hash=$(sha256sum "$share1Path")
    group1Path="$TMP/node1/groups/drand_group.toml"
    group1Hash=$(sha256sum $group1Path)

    # trying to add the last node to the group
    echo "[+] Generating new group with additional node"
    docker run --rm -v $TMP:/tmp:z $IMG group --out /tmp/group2.toml --period "$period" "${allKeys[@]}" > /dev/null

    i=6
    echo "[+] Starting node additional node $i"
    idx=`expr $i - 1`
    # gen key and append to group
    data="$TMP/node$i/"
    logFile="$LOGSDIR/node$i.log"
    groupFile="$data""drand_group.toml"
    cp $GROUPFILE $groupFile
    dockerGroupFile="/root/.drand/drand_group.toml"

    name="node$i"
    drandCmd=("--debug" "start" "--certs-dir" "/certs" "--tls-cert" "$certFile" "--tls-key" "$keyFile")
    args=(run --rm --name $name --net $NET  --ip ${SUBNET}2$i) ## ip
    args+=("--volume" "${allVolumes[$i]}") ## config folder
    args+=("--volume" "$CERTSDIR:/certs:z") ## set of whole certs
    args+=("--volume" "${certs[$idx]}:$certFile") ## server cert
    args+=("--volume" "${tlskeys[$idx]}:$keyFile") ## server priv key
    args+=("-d") ## detached mode
    docker ${args[@]} "$IMG" "${drandCmd[@]}" > /dev/null
    docker logs -f node$i > $logFile &
    #docker logs -f node$i  &
    # check if the node is up 
    pingNode $name 

    for i in $newRseq; do
        name="node$i"
         if [ "$i" -eq 1 ]; then
            echo "[+] Start resharing command to leader $name"
            docker exec -it $name drand reshare --leader "$dockerGroupFile" > /dev/null
        elif [ "$i" -eq "$N" ]; then
            echo "[+] Issuing resharing command to NEW node $name"
            docker exec -d $name drand reshare "$dockerGroupFile"
        else
            echo "[+] Issuing resharing command to node $name"
            docker exec -d $name drand reshare "$dockerGroupFile"
        fi

    done

    ## check if the two groups file are different
    group2Hash=$(sha256sum $group1Path)
    if [ "$group1Hash" = "$group2Hash" ]; then
        echo "[-] Checking group file... Same as before - WRONG."
        exit 1
    else
        echo "[+] Checking group file... New one created !"
    fi

    share2Hash=$(sha256sum "$share1Path")
    if [ "$share1Hash" = "$share2Hash" ]; then
        echo "[-] Checking private shares... Same as before - WRONG"
        exit 1
    else
        echo "[+] Checking private shares... New ones !"
    fi

}

function pingNode() {
    while true; do
        docker exec -it $1 drand control ping > /dev/null
        if [ $? == 0 ]; then
            #echo "$name is UP and RUNNING"
            break
        fi
        sleep 0.2
    done


}

function cleanup() {
    echo "[+] Cleaning up the docker containers..."
    docker stop $(docker ps -a -q) > /dev/null 2>/dev/null
    docker rm -f $(docker ps -a -q) > /dev/null 2>/dev/null
}

function fetchTest() {
    nindex=$1
    rootFolder="$TMP/node$nindex"
    distPublic="$rootFolder/groups/dist_key.public"
    serverId="/key/drand_id.public"
    drandVol="$rootFolder$serverId:$serverId"
    serverCert="$CERTSDIR/server-$nindex.cert"
    serverCertDocker="/server.cert"
    serverCertVol="$serverCert:$serverCertDocker"
    drandArgs=("get" "private")
    drandArgs+=("--tls-cert" "$serverCertDocker" "--nodes" "${addresses[$nindex]}" "$GROUPFILE")
    echo "---------------------------------------------"
    echo "              Private Randomness             "
    docker run --rm --net $NET --ip "${SUBNET}10" -v "$drandVol" -v "$serverCertVol" $IMG "${drandArgs[@]}"
    echo "---------------------------------------------"
    checkSuccess $? "verify randomness encryption"
    echo "---------------------------------------------"
    echo "               Public Randomness             "
    drandPublic="/dist_public.toml"
    drandVol="$distPublic:$drandPublic"
    drandArgs=( "get" "public")
    drandArgs+=("--tls-cert" "$serverCertDocker")
    idx=`expr $nindex - 1`
    drandArgs+=("--nodes" "${addresses[$idx]}" "$GROUPFILE")
    docker run --rm --net $NET --ip "${SUBNET}11" -v "$drandVol" -v "$serverCertVol" $IMG "${drandArgs[@]}"
    checkSuccess $? "verify signature?"
    echo "---------------------------------------------"
}

cleanup

## END OF LIBRARY
if [ "${#BASH_SOURCE[@]}" -gt "1" ]; then
    echo "[+] run_local.sh used as library -> not running"
    return 0;
fi

## RUN LOCALLY SCRIPT
trap cleanup SIGINT
build
run false
echo "[+] Waiting 3s to get some beacons..."
sleep 3
while true;
nindex=1
do
    fetchTest $nindex true
    sleep 2
done<|MERGE_RESOLUTION|>--- conflicted
+++ resolved
@@ -139,20 +139,11 @@
 
     done
 
-<<<<<<< HEAD
     ## generate group toml from the first 5 nodes ONLY
     ## We're gonna add the last one later on
     period="2s"
     docker run --rm -v $TMP:/tmp:z $IMG group --out /tmp/group.toml --period "$period" "${allKeys[@]:0:$OLDN}"  > /dev/null
     echo "[+] Group file generated at $GROUPFILE"
-=======
-    ## generate group toml
-    #echo $allKeys
-    echo "[+] Generating group file"
-    touch $GROUPFILE
-    docker run --rm -v $TMP:/tmp:z $IMG "--folder" "$TMP" group "${allKeys[@]}" >> $GROUPFILE
-    sed -i 1,10d $GROUPFILE
->>>>>>> 96fabbb8
     echo "[+] Starting all drand nodes sequentially..."
     for i in $oldRseq; do
         idx=`expr $i - 1`
@@ -161,18 +152,11 @@
         logFile="$LOGSDIR/node$i.log"
         groupFile="$data""drand_group.toml"
         cp $GROUPFILE $groupFile
-<<<<<<< HEAD
         dockerGroupFile="/root/.drand/drand_group.toml"
 
         name="node$i"
         drandCmd=("--debug" "start" "--certs-dir" "/certs" "--tls-cert" "$certFile" "--tls-key" "$keyFile")
         args=(run --rm --name $name --net $NET  --ip ${SUBNET}2$i) ## ip
-=======
-
-        drandCmd=("--folder" "$TMP" "start" "--tls-cert" "$certFile" "--tls-key" "$keyFile" "--certs-dir" "/certs")
-        drandCmd+=($GROUPFILE)
-        args=(run --rm --name node$i --net $NET  --ip ${SUBNET}2$i) ## ip
->>>>>>> 96fabbb8
         args+=("--volume" "${allVolumes[$i]}") ## config folder
         args+=("--volume" "$CERTSDIR:/certs:z") ## set of whole certs
         args+=("--volume" "${certs[$idx]}:$certFile") ## server cert
@@ -180,10 +164,6 @@
         args+=("-d") ## detached mode
         #echo "--> starting drand node $i: ${SUBNET}2$i"
         if [ "$i" -eq 1 ]; then
-<<<<<<< HEAD
-=======
-            drandCmd+=("--leader")
->>>>>>> 96fabbb8
             if [ "$1" = true ]; then
                 # running in foreground
                 # XXX should be finished
@@ -194,11 +174,7 @@
         else
             echo "[+] Starting node $i "
         fi
-<<<<<<< HEAD
         docker ${args[@]} "$IMG" "${drandCmd[@]}" > /dev/null
-=======
-        docker ${args[@]} "$IMG" "${drandCmd[@]}"
->>>>>>> 96fabbb8
         docker logs -f node$i > $logFile &
         #docker logs -f node$i &
 

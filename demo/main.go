package main

import (
	"flag"
	"fmt"
	"os"
	"os/exec"
	"os/signal"
	"syscall"
	"time"
)

func installDrand() {
	fmt.Println("[+] Building & installing drand")
	curr, err := os.Getwd()
	checkErr(err)
	checkErr(os.Chdir("../"))
	install := exec.Command("go", "install")
	runCommand(install)
	checkErr(os.Chdir(curr))

}

var build = flag.Bool("build", false, "build the drand binary first")
var testF = flag.Bool("test", false, "run it as a test that finishes")
var tls = flag.Bool("tls", false, "run the nodes with self signed certs")

// 10s after dkg finishes, (new or reshared) beacon starts
var beaconOffset = 10

func main() {
	flag.Parse()
	if *build {
		installDrand()
	}
	if *testF {
		defer func() { fmt.Println("[+] Leaving test - all good") }()
	}
	n := 6
	thr := 4
	period := "6s"
	newThr := 5
<<<<<<< HEAD
	orch := NewOrchestrator(n, thr, period, true)
=======
	periodD, _ := time.ParseDuration(period)
	orch := NewOrchestrator(n, thr, period, *tls)
>>>>>>> 1e7f038f
	// NOTE: this line should be before "StartNewNodes". The reason it is here
	// is that we are using self signed certificates, so when the first drand nodes
	// start, they need to know about all self signed certificates. So we create
	// already the new nodes here, such that when calling "StartCurrentNodes",
	// the drand nodes will load all of them already.
	orch.SetupNewNodes(3)
	defer orch.Shutdown()
	setSignal(orch)
	orch.StartCurrentNodes()
	orch.RunDKG("2s")
	orch.WaitGenesis()
	nRound := 2
	for i := 0; i < nRound; i++ {
		orch.WaitPeriod()
		orch.CheckCurrentBeacon()
	}
	// stop a node and look if the beacon still continues
	nodeToStop := 3
	orch.StopNode(nodeToStop)
	for i := 0; i < 4; i++ {
		orch.WaitPeriod()
		orch.CheckCurrentBeacon(nodeToStop)
	}

	// stop the whole network, wait a bit and see if it can restart at the right
	// round
	orch.StopAllNodes(nodeToStop)
	orch.WaitPeriod()
	orch.WaitPeriod()
	// start all but the one still down
	orch.StartCurrentNodes(nodeToStop)
	// leave time to network to sync
	periodD, _ := time.ParseDuration(period)
	orch.Wait(time.Duration(2) * periodD)
	for i := 0; i < 4; i++ {
		orch.WaitPeriod()
		orch.CheckCurrentBeacon(nodeToStop)
	}

	fmt.Println("[+] Trying to fetch beacon from all nodes again")
	// start the node again and expects him to catch up
	orch.StartNode(nodeToStop)
	orch.WaitPeriod()
	// at this point node should have catched up
	for i := 0; i < 4; i++ {
		orch.WaitPeriod()
		orch.CheckCurrentBeacon()
	}

	/// --- RESHARING PART ---
	orch.StartNewNodes()
	// exclude first node
	orch.CreateResharingGroup(1, newThr)
	orch.RunResharing("2s")
	orch.WaitTransition()
	limit := 10000
	if *testF {
		limit = 4
	}
	// look if beacon is still up even with the nodeToExclude being offline
	for i := 0; i < limit; i++ {
		orch.WaitPeriod()
		orch.CheckNewBeacon()
	}
}

func findTransitionTime(period time.Duration, genesis int64, secondsFromNow int64) int64 {
	transition := genesis
	for transition < time.Now().Unix()+secondsFromNow {
		transition += int64(period.Seconds())
	}
	return transition
}

func setSignal(orch *Orchestrator) {
	sigc := make(chan os.Signal, 1)
	signal.Notify(sigc,
		syscall.SIGHUP,
		syscall.SIGINT,
		syscall.SIGTERM,
		syscall.SIGQUIT)
	go func() {
		s := <-sigc
		fmt.Println("[+] Received signal ", s.String())
		orch.Shutdown()
	}()
}<|MERGE_RESOLUTION|>--- conflicted
+++ resolved
@@ -36,16 +36,12 @@
 	if *testF {
 		defer func() { fmt.Println("[+] Leaving test - all good") }()
 	}
+	nRound := 2
 	n := 6
 	thr := 4
 	period := "6s"
 	newThr := 5
-<<<<<<< HEAD
 	orch := NewOrchestrator(n, thr, period, true)
-=======
-	periodD, _ := time.ParseDuration(period)
-	orch := NewOrchestrator(n, thr, period, *tls)
->>>>>>> 1e7f038f
 	// NOTE: this line should be before "StartNewNodes". The reason it is here
 	// is that we are using self signed certificates, so when the first drand nodes
 	// start, they need to know about all self signed certificates. So we create
@@ -57,7 +53,6 @@
 	orch.StartCurrentNodes()
 	orch.RunDKG("2s")
 	orch.WaitGenesis()
-	nRound := 2
 	for i := 0; i < nRound; i++ {
 		orch.WaitPeriod()
 		orch.CheckCurrentBeacon()
@@ -80,7 +75,7 @@
 	// leave time to network to sync
 	periodD, _ := time.ParseDuration(period)
 	orch.Wait(time.Duration(2) * periodD)
-	for i := 0; i < 4; i++ {
+	for i := 0; i < nRound; i++ {
 		orch.WaitPeriod()
 		orch.CheckCurrentBeacon(nodeToStop)
 	}
@@ -90,7 +85,7 @@
 	orch.StartNode(nodeToStop)
 	orch.WaitPeriod()
 	// at this point node should have catched up
-	for i := 0; i < 4; i++ {
+	for i := 0; i < nRound; i++ {
 		orch.WaitPeriod()
 		orch.CheckCurrentBeacon()
 	}

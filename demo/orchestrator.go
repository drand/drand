package main

import (
	"bytes"
	"encoding/json"
	"fmt"
	"os"
	"os/exec"
	"path"
	"strings"
	"sync"
	"time"

	"github.com/drand/drand/beacon"
	"github.com/drand/drand/key"
	"github.com/drand/drand/protobuf/drand"
)

type Orchestrator struct {
	n            int
	thr          int
	newThr       int
	period       string
	periodD      time.Duration
	basePath     string
	groupPath    string
	newGroupPath string
	certFolder   string
	nodes        []*Node
	paths        []string
	newNodes     []*Node
	newPaths     []string
	genesis      int64
	transition   int64
	group        *key.Group
	newGroup     *key.Group
	resharePaths []string
	reshareIndex []int
	reshareThr   int
	reshareNodes []*Node
	tls          bool
}

func NewOrchestrator(n int, thr int, period string, tls bool) *Orchestrator {
	basePath := path.Join(os.TempDir(), "drand-full")
	os.RemoveAll(basePath)
	fmt.Printf("[+] Simulation global folder: %s\n", basePath)
	checkErr(os.MkdirAll(basePath, 0740))
	certFolder := path.Join(basePath, "certs")
	checkErr(os.MkdirAll(certFolder, 0740))
<<<<<<< HEAD
	nodes, paths := createNodes(n, 1, period, basePath, certFolder, tls)
	periodD, err := time.ParseDuration(period)
	checkErr(err)
	e := &Orchestrator{
		n:            n,
		thr:          thr,
		basePath:     basePath,
		groupPath:    path.Join(basePath, "group.toml"),
		newGroupPath: path.Join(basePath, "group2.toml"),
		period:       period,
		periodD:      periodD,
		nodes:        nodes,
		paths:        paths,
		certFolder:   certFolder,
		tls:          tls,
=======
	nodes, paths := createNodes(n, 1, basePath, certFolder, tls)
	periodD, err := time.ParseDuration(period)
	checkErr(err)
	e := &Orchestrator{
		n:          n,
		thr:        thr,
		basePath:   basePath,
		groupPath:  path.Join(basePath, "group.toml"),
		period:     period,
		periodD:    periodD,
		nodes:      nodes,
		paths:      paths,
		certFolder: certFolder,
		tls:        tls,
>>>>>>> 1e7f038f
	}
	return e
}

func (e *Orchestrator) StartCurrentNodes(toExclude ...int) {
	filtered := filterNodes(e.nodes, toExclude...)
	e.startNodes(filtered)
}

func (e *Orchestrator) StartNewNodes() {
	e.startNodes(e.newNodes)
}

func (e *Orchestrator) startNodes(nodes []*Node) {
	fmt.Printf("[+] Starting all nodes\n")
	for _, node := range nodes {
		fmt.Printf("\t- Starting node %s\n", node.addr)
		node.Start(e.certFolder)
	}
	time.Sleep(1 * time.Second)
	// ping them all
	for {
		var foundAll = true
		for _, node := range nodes {
			if !node.Ping() {
				foundAll = false
				break
			}
		}
		if !foundAll {
			fmt.Println("[-] can not ping them all. Sleeping 2s...")
			time.Sleep(2 * time.Second)
		} else {
			break
		}
	}
}

<<<<<<< HEAD
=======
func (e *Orchestrator) CheckGroup() {
	args := []string{"check-group"}
	if e.tls {
		args = append(args, pair("--certs-dir", e.certFolder)...)
	}
	args = append(args, pair("--group", e.groupPath)...)
	cmd := exec.Command("drand", args...)
	runCommand(cmd)
}

>>>>>>> 1e7f038f
func (e *Orchestrator) RunDKG(timeout string) {
	fmt.Println("[+] Running DKG for all nodes")
	time.Sleep(100 * time.Millisecond)
	leader := e.nodes[0]
	var wg sync.WaitGroup
	wg.Add(len(e.nodes))
	go func() {
		fmt.Printf("\t- Running DKG for leader node %s\n", leader.addr)
		leader.RunDKG(e.n, e.thr, timeout, true, "")
		wg.Done()
	}()
	time.Sleep(200 * time.Millisecond)
	for _, node := range e.nodes[1:] {
		fmt.Printf("\t- Running DKG for node %s\n", node.addr)
		go func(n *Node) {
			n.RunDKG(e.n, e.thr, timeout, false, leader.addr)
			wg.Done()
		}(node)
	}
	wg.Wait()
	fmt.Println("[+] Nodes finished running DKG. Checking keys...")
	// we pass the current group path
	g := e.checkDKGNodes(e.nodes, e.groupPath)
	// overwrite group to group path
	e.group = g
	e.genesis = g.GenesisTime
	checkErr(key.Save(e.groupPath, e.group, false))
	fmt.Println("\t- Overwrite group with distributed key to ", e.groupPath)
}

func (e *Orchestrator) checkDKGNodes(nodes []*Node, groupPath string) *key.Group {
	for {
		fmt.Println("[+] Checking if distributed key is present on all nodes...")
		var allFound = true
		for _, node := range nodes {
			if !node.GetCokey(groupPath) {
				allFound = false
				break
			}
		}
		if !allFound {
			fmt.Println("[+] cokey not present on all nodes. Sleeping 3s...")
			time.Sleep(3 * time.Second)
		} else {
			fmt.Println("[+] Distributed key are present on all nodes. DKG finished.")
			break
		}
	}

	var g *key.Group
	var lastNode string
	fmt.Println("[+] Checking all created group file with collective key")
	for _, node := range nodes {
		group := node.GetGroup()
		if g == nil {
			g = group
			lastNode = node.addr
			continue
		}
		if !g.PublicKey.Equal(group.PublicKey) {
			panic(fmt.Errorf("- Node %s has different cokey than %s\n", node.addr, lastNode))
		}
	}
	return g
}

func (e *Orchestrator) WaitGenesis() {
	to := time.Until(time.Unix(e.genesis, 0))
	fmt.Printf("[+] Sleeping %s until genesis happens\n", to)
	time.Sleep(to)
	relax := 3 * time.Second
	fmt.Printf("[+] Sleeping %s after genesis - leaving some time for rounds \n", relax)
	time.Sleep(relax)
}

func (e *Orchestrator) WaitTransition() {
	to := time.Until(time.Unix(e.transition, 0))
	fmt.Printf("[+] Sleeping %s until transition happens\n", to)
	time.Sleep(to)
	relax := 3 * time.Second
	fmt.Printf("[+] Sleeping %s after transition - leaving some time for nodes\n", relax)
	time.Sleep(relax)
}

func (e *Orchestrator) Wait(t time.Duration) {
	fmt.Printf("[+] Sleep %ss to leave some time to sync & start again\n", t)
	time.Sleep(t)
}

func (e *Orchestrator) WaitPeriod() {
	nRound, nTime := beacon.NextRound(time.Now().Unix(), e.periodD, e.genesis)
	until := time.Until(time.Unix(nTime, 0).Add(3 * time.Second))

	fmt.Printf("[+] Sleeping %ds to reach round %d + 3s\n", int(until.Seconds()), nRound)
	time.Sleep(until)
}

func (e *Orchestrator) CheckCurrentBeacon(exclude ...int) {
	filtered := filterNodes(e.nodes, exclude...)
	e.checkBeaconNodes(filtered, e.groupPath)
}

func (e *Orchestrator) CheckNewBeacon(exclude ...int) {
	filtered := filterNodes(e.reshareNodes, exclude...)
	e.checkBeaconNodes(filtered, e.newGroupPath)
}

func filterNodes(list []*Node, exclude ...int) []*Node {
	var filtered []*Node
	for _, n := range list {
		var isExcluded = false
		for _, i := range exclude {
			if i == n.i {
				isExcluded = true
				break
			}
		}
		if !isExcluded {
			filtered = append(filtered, n)
		}
	}
	return filtered
}

func (e *Orchestrator) checkBeaconNodes(nodes []*Node, group string) {
	nRound, _ := beacon.NextRound(time.Now().Unix(), e.periodD, e.genesis)
	currRound := nRound - 1
	fmt.Printf("[+] Checking randomness beacon for round %d via CLI\n", currRound)
	var rand *drand.PublicRandResponse
	var lastIndex int
	for _, node := range nodes {
		randResp, cmd := node.GetBeacon(group, currRound)
		if rand == nil {
			rand = randResp
			lastIndex = node.i
			fmt.Printf("\t - Example command is: \"%s\"\n", cmd)
		} else {
			if randResp.GetRound() != rand.GetRound() {
				fmt.Println("last index", lastIndex, " vs current index ", node.i)
				fmt.Println(rand.String())
				fmt.Println(randResp.String())
				panic("[-] Inconsistent beacon rounds between nodes")

			} else if !bytes.Equal(randResp.GetSignature(), rand.GetSignature()) {
				panic("[-] Inconsistent beacon signature between nodes")
			}
		}
	}
	fmt.Println("[+] Checking randomness via HTTP API using curl")
	tryCurl := true
	var printed bool
	for _, node := range nodes {
		args := []string{"-k", "-s"}
		http := "http"
		if e.tls {
			args = append(args, pair("--cacert", node.certPath)...)
			http = http + "s"
		}
		args = append(args, pair("-H", "Context-type: application/json")...)
		args = append(args, http+"://"+node.addr+"/api/public")
		cmd := exec.Command("curl", args...)
		if !printed {
			fmt.Printf("\t- Example command: \"%s\"\n", strings.Join(cmd.Args, " "))
			printed = true
		}
		if tryCurl {
			// curl returns weird error code
			out, _ := cmd.CombinedOutput()
			out = append(out, []byte("\n")...)
			var r = new(drand.PublicRandResponse)
			checkErr(json.Unmarshal(out, r), string(out))
			if r.GetRound() != rand.GetRound() {
				panic("[-] Inconsistent round from curl vs CLI")
			} else if !bytes.Equal(r.GetSignature(), rand.GetSignature()) {
				panic("[-] Inconsistent signature from curl vs CLI")
			}
		} else {
			fmt.Printf("\t[-] Issue with curl command at the moment\n")
		}
	}
	out, err := json.MarshalIndent(rand, "", "    ")
	checkErr(err)
	fmt.Printf("%s\n", out)
}

func (e *Orchestrator) SetupNewNodes(n int) {
	fmt.Printf("[+] Setting up %d new nodes for resharing\n", n)
<<<<<<< HEAD
	e.newNodes, e.newPaths = createNodes(n, len(e.nodes)+1, e.period, e.basePath, e.certFolder, e.tls)
=======
	e.newNodes, e.newPaths = createNodes(n, len(e.nodes)+1, e.basePath, e.certFolder, e.tls)
>>>>>>> 1e7f038f
	for _, node := range e.newNodes {
		// just specify here since we use the short command for old node and new
		// nodes have a longer command - not necessary but this is the
		// main/simplest way of doing it
		node.reshared = true
	}
}

func (e *Orchestrator) CreateResharingGroup(oldToRemove, threshold int) {
	fmt.Println("[+] Setting up the nodes for the resharing")
	// create paths that contains old node + new nodes
	for _, node := range e.nodes[oldToRemove:] {
		fmt.Printf("\t- Adding current node %s\n", node.addr)
		e.reshareIndex = append(e.reshareIndex, node.i)
		e.reshareNodes = append(e.reshareNodes, node)
	}
	for _, node := range e.newNodes {
		fmt.Printf("\t- Adding new node %s\n", node.addr)
		e.reshareIndex = append(e.reshareIndex, node.i)
		e.reshareNodes = append(e.reshareNodes, node)
	}
	e.resharePaths = append(e.resharePaths, e.paths[oldToRemove:]...)
	e.resharePaths = append(e.resharePaths, e.newPaths...)
	e.newThr = threshold
	fmt.Printf("[+] Stopping old nodes\n")
	for _, node := range e.nodes {
		var found bool
		for _, idx := range e.reshareIndex {
			if idx == node.i {
				found = true
				break
			}
		}
		if !found {
			fmt.Printf("\t- Stopping old node %s\n", node.addr)
			node.Stop()
		}
	}
}

func (e *Orchestrator) RunResharing(timeout string) {
	fmt.Println("[+] Running DKG for resharing nodes")
	nodes := len(e.reshareNodes)
	thr := e.newThr
	groupCh := make(chan *key.Group, 1)
	leader := e.reshareNodes[0]
	go func() {
		fmt.Printf("\t- Running DKG for leader node %s\n", leader.addr)
		group := leader.RunReshare(nodes, thr, e.groupPath, timeout, true, "")
		groupCh <- group
	}()
	time.Sleep(100 * time.Millisecond)

	for _, node := range e.reshareNodes[1:] {
		fmt.Printf("\t- Running DKG for node %s\n", node.addr)
		go node.RunReshare(nodes, thr, e.groupPath, timeout, false, leader.addr)
	}
	<-groupCh
	// we pass the new group file
	g := e.checkDKGNodes(e.reshareNodes, e.newGroupPath)
	e.newGroup = g
	e.transition = g.TransitionTime
	checkErr(key.Save(e.newGroupPath, e.newGroup, false))
	fmt.Println("\t- Overwrite reshared group with distributed key to ", e.newGroupPath)
	fmt.Println("[+] Check previous distributed key is the same as the new one")
	oldgroup := new(key.Group)
	newgroup := new(key.Group)
	checkErr(key.Load(e.groupPath, oldgroup))
	checkErr(key.Load(e.newGroupPath, newgroup))
	if !oldgroup.PublicKey.Key().Equal(newgroup.PublicKey.Key()) {
		fmt.Printf("[-] Invalid distributed key !\n")
	}
}

<<<<<<< HEAD
func createNodes(n int, offset int, period, basePath, certFolder string, tls bool) ([]*Node, []string) {
	var nodes []*Node
	for i := 0; i < n; i++ {
		idx := i + offset
		n := NewNode(idx, period, basePath, tls)
		n.WriteCertificate(path.Join(certFolder, fmt.Sprintf("cert-%d", idx)))
=======
func createNodes(n int, offset int, basePath, certFolder string, tls bool) ([]*Node, []string) {
	var nodes []*Node
	for i := 0; i < n; i++ {
		idx := i + offset
		n := NewNode(idx, basePath, tls)
		if tls {
			n.WriteCertificate(path.Join(certFolder, fmt.Sprintf("cert-%d", idx)))
		}
>>>>>>> 1e7f038f
		nodes = append(nodes, n)
		fmt.Printf("\t- Created node %s at %s\n", n.addr, n.base)
	}
	// write public keys from all nodes
	var paths []string
	for _, node := range nodes {
		path := path.Join(basePath, fmt.Sprintf("public-%d.toml", node.i))
		node.WritePublic(path)
		paths = append(paths, path)
	}
	return nodes, paths
}

func (e *Orchestrator) StopNode(i int) {
	for _, node := range e.nodes {
		if node.i == i {
			fmt.Printf("[+] Stopping node %s to simulate a node failure\n", node.addr)
			node.Stop()
		}
	}
}

func (e *Orchestrator) StopAllNodes(toExclude ...int) {
	filtered := filterNodes(e.nodes, toExclude...)
	fmt.Printf("[+] Stopping the rest (%d nodes) for a complete failure\n", len(filtered))
	for _, node := range filtered {
		e.StopNode(node.i)
	}
}

func (e *Orchestrator) StartNode(i int) {
	var foundNode *Node
	for _, node := range e.nodes {
		if node.i == i {
			foundNode = node
		}
	}
	if foundNode == nil {
		panic("node to start doesn't exist")
	}

	fmt.Printf("[+] Attempting to start node %s again ...\n", foundNode.addr)
	foundNode.Start(e.certFolder)
	trial := 0
	for trial < 5 {
		if foundNode.Ping() {
			fmt.Printf("\t- Node %s started correctly\n", foundNode.addr)
			return
		}
		time.Sleep(1 * time.Second)
	}
	panic(fmt.Errorf("[-] Could not start node %s ... \n", foundNode.addr))
}
func (e *Orchestrator) Shutdown() {
	fmt.Println("[+] Shutdown all nodes")
	for _, node := range e.nodes {
		fmt.Printf("\t- Stop old node %s\n", node.addr)
		node.Stop()
	}
	for _, node := range e.newNodes {
		fmt.Printf("\t- Stop new node %s\n", node.addr)
		node.Stop()
	}
}

func runCommand(c *exec.Cmd, add ...string) []byte {
	out, err := c.CombinedOutput()
	if err != nil {
		if len(add) > 0 {
			fmt.Printf("[-] Msg failed command: %s\n", add[0])
		}
		fmt.Printf("[-] Command \"%s\" gave\n%s\n", strings.Join(c.Args, " "), string(out))
		panic(err)
	}
	return out
}

func checkErr(err error, out ...string) {
	if err != nil {
		if len(out) > 0 {
			panic(fmt.Errorf("%s: %v", out[0], err))
		} else {
			panic(err)
		}
	}
}<|MERGE_RESOLUTION|>--- conflicted
+++ resolved
@@ -48,7 +48,6 @@
 	checkErr(os.MkdirAll(basePath, 0740))
 	certFolder := path.Join(basePath, "certs")
 	checkErr(os.MkdirAll(certFolder, 0740))
-<<<<<<< HEAD
 	nodes, paths := createNodes(n, 1, period, basePath, certFolder, tls)
 	periodD, err := time.ParseDuration(period)
 	checkErr(err)
@@ -64,22 +63,6 @@
 		paths:        paths,
 		certFolder:   certFolder,
 		tls:          tls,
-=======
-	nodes, paths := createNodes(n, 1, basePath, certFolder, tls)
-	periodD, err := time.ParseDuration(period)
-	checkErr(err)
-	e := &Orchestrator{
-		n:          n,
-		thr:        thr,
-		basePath:   basePath,
-		groupPath:  path.Join(basePath, "group.toml"),
-		period:     period,
-		periodD:    periodD,
-		nodes:      nodes,
-		paths:      paths,
-		certFolder: certFolder,
-		tls:        tls,
->>>>>>> 1e7f038f
 	}
 	return e
 }
@@ -118,19 +101,6 @@
 	}
 }
 
-<<<<<<< HEAD
-=======
-func (e *Orchestrator) CheckGroup() {
-	args := []string{"check-group"}
-	if e.tls {
-		args = append(args, pair("--certs-dir", e.certFolder)...)
-	}
-	args = append(args, pair("--group", e.groupPath)...)
-	cmd := exec.Command("drand", args...)
-	runCommand(cmd)
-}
-
->>>>>>> 1e7f038f
 func (e *Orchestrator) RunDKG(timeout string) {
 	fmt.Println("[+] Running DKG for all nodes")
 	time.Sleep(100 * time.Millisecond)
@@ -318,11 +288,7 @@
 
 func (e *Orchestrator) SetupNewNodes(n int) {
 	fmt.Printf("[+] Setting up %d new nodes for resharing\n", n)
-<<<<<<< HEAD
 	e.newNodes, e.newPaths = createNodes(n, len(e.nodes)+1, e.period, e.basePath, e.certFolder, e.tls)
-=======
-	e.newNodes, e.newPaths = createNodes(n, len(e.nodes)+1, e.basePath, e.certFolder, e.tls)
->>>>>>> 1e7f038f
 	for _, node := range e.newNodes {
 		// just specify here since we use the short command for old node and new
 		// nodes have a longer command - not necessary but this is the
@@ -397,23 +363,12 @@
 	}
 }
 
-<<<<<<< HEAD
 func createNodes(n int, offset int, period, basePath, certFolder string, tls bool) ([]*Node, []string) {
 	var nodes []*Node
 	for i := 0; i < n; i++ {
 		idx := i + offset
 		n := NewNode(idx, period, basePath, tls)
 		n.WriteCertificate(path.Join(certFolder, fmt.Sprintf("cert-%d", idx)))
-=======
-func createNodes(n int, offset int, basePath, certFolder string, tls bool) ([]*Node, []string) {
-	var nodes []*Node
-	for i := 0; i < n; i++ {
-		idx := i + offset
-		n := NewNode(idx, basePath, tls)
-		if tls {
-			n.WriteCertificate(path.Join(certFolder, fmt.Sprintf("cert-%d", idx)))
-		}
->>>>>>> 1e7f038f
 		nodes = append(nodes, n)
 		fmt.Printf("\t- Created node %s at %s\n", n.addr, n.base)
 	}

package main

import (
	"bytes"
	"context"
	"encoding/hex"
	"encoding/json"
	"fmt"
	"log"
	"os"
	"os/exec"
	"path"
	"strconv"
	"strings"
	"time"

	"github.com/drand/drand/key"
	"github.com/drand/drand/protobuf/drand"
	"github.com/drand/drand/test"
	"github.com/kabukky/httpscerts"
)

var secretDKG = "dkgsecret"
var secretReshare = "sharesecret"

type Node struct {
	base       string
	i          int
	period     string
	publicPath string
	certPath   string
	// certificate key
	keyPath string
	// where all public certs are stored
	certFolder string
	startCmd   *exec.Cmd
	logPath    string
	addr       string
	priv       *key.Pair
	store      key.Store
	cancel     context.CancelFunc
	ctrl       string
	reshared   bool
	tls        bool
<<<<<<< HEAD
	groupPath  string
}

func NewNode(i int, period string, base string, tls bool) *Node {
=======
}

func NewNode(i int, base string, tls bool) *Node {
>>>>>>> 1e7f038f
	nbase := path.Join(base, fmt.Sprintf("node-%d", i))
	os.MkdirAll(nbase, 0740)
	logPath := path.Join(nbase, "log")
	publicPath := path.Join(nbase, "public.toml")
	groupPath := path.Join(nbase, "group.toml")
	os.Remove(logPath)
	n := &Node{
<<<<<<< HEAD
		tls:        tls,
		base:       nbase,
		i:          i,
		logPath:    logPath,
		publicPath: publicPath,
		groupPath:  groupPath,
		period:     period,
=======
		base:    nbase,
		i:       i,
		logPath: logPath,
		tls:     tls,
>>>>>>> 1e7f038f
	}
	n.setup()
	return n
}

func (n *Node) setup() {
	var err error
	// find a free port
	freePort := test.FreePort()
	iStr := strconv.Itoa(n.i)
	host := "127.0.0." + iStr
	fullAddr := host + ":" + freePort
	n.addr = fullAddr
	ctrlPort := test.FreePort()
	if n.tls {
		// generate certificate
		n.certPath = path.Join(n.base, fmt.Sprintf("server-%d.crt", n.i))
		n.keyPath = path.Join(n.base, fmt.Sprintf("server-%d.key", n.i))
		func() {
			log.SetOutput(new(bytes.Buffer))
			// XXX how to get rid of that annoying creating cert..
			err = httpscerts.Generate(n.certPath, n.keyPath, host)
			if err != nil {
				panic(err)
			}
		}()

	}

	// call drand binary
	n.priv = key.NewKeyPair(fullAddr)
	args := []string{"generate-keypair", "--folder", n.base}
	if !n.tls {
		args = append(args, "--tls-disable")
	}
	args = append(args, fullAddr)
	newKey := exec.Command("drand", args...)
	runCommand(newKey)

	// verify it's done
	n.store = key.NewFileStore(n.base)
	n.priv, err = n.store.LoadKeyPair()
	if n.priv.Public.Address() != fullAddr {
		panic(fmt.Errorf("[-] Private key stored has address %s vs generated %s || base %s", n.priv.Public.Address(), fullAddr, n.base))
	}
	checkErr(key.Save(n.publicPath, n.priv.Public, false))
	n.ctrl = ctrlPort
	checkErr(err)
}

func (n *Node) Start(certFolder string) {
	// create log file
	//logFile, err := os.Create(n.logPath)
	logFile, err := os.OpenFile(n.logPath, os.O_RDWR|os.O_CREATE, 0777)
	checkErr(err)
	var args = []string{"start"}
	args = append(args, pair("--folder", n.base)...)
	args = append(args, pair("--control", n.ctrl)...)
	if n.tls {
		args = append(args, pair("--tls-cert", n.certPath)...)
		args = append(args, pair("--tls-key", n.keyPath)...)
		args = append(args, []string{"--certs-dir", certFolder}...)
	} else {
		args = append(args, "--tls-disable")
	}
	args = append(args, "--verbose")
	ctx, cancel := context.WithCancel(context.Background())
	n.cancel = cancel
	n.certFolder = certFolder
	cmd := exec.CommandContext(ctx, "drand", args...)
	n.startCmd = cmd
	cmd.Stdout = logFile
	cmd.Stderr = logFile
	go func() {
		defer logFile.Close()
		// TODO make the "stop" command returns a graceful error code when
		// stopped
		cmd.Run()
	}()
}

<<<<<<< HEAD
func (n *Node) RunDKG(nodes, thr int, timeout string, leader bool, leaderAddr string) *key.Group {
	args := []string{"share", "--control", n.ctrl}
	args = append(args, pair("--folder", n.base)...)
	args = append(args, pair("--nodes", strconv.Itoa(nodes))...)
	args = append(args, pair("--threshold", strconv.Itoa(thr))...)
	args = append(args, pair("--timeout", timeout)...)
	args = append(args, pair("--period", n.period)...)
	args = append(args, pair("--out", n.groupPath)...)
	args = append(args, pair("--secret", secretDKG)...)
=======
func (n *Node) RunDKG(group string, timeout string, leader bool) {
	args := []string{"share", "--control", n.ctrl, "--timeout", timeout}
	if n.tls {
		args = append(args, pair("--folder", n.base)...)
	}
>>>>>>> 1e7f038f
	if leader {
		args = append(args, "--leader")
		// make genesis time offset
		args = append(args, pair("--beacon-delay", strconv.Itoa(beaconOffset))...)
	} else {
		args = append(args, pair("--connect", leaderAddr)...)
		if !n.tls {
			args = append(args, "--tls-disable")
		}
	}
	cmd := exec.Command("drand", args...)
	runCommand(cmd)
	group := new(key.Group)
	checkErr(key.Load(n.groupPath, group))
	return group
}

func (n *Node) GetGroup() *key.Group {
	args := []string{"show", "group", "--control", n.ctrl}
	args = append(args, pair("--out", n.groupPath)...)
	cmd := exec.Command("drand", args...)
	runCommand(cmd)
	group := new(key.Group)
	checkErr(key.Load(n.groupPath, group))
	return group
}

func (n *Node) RunReshare(nodes, thr int, oldGroup string, timeout string, leader bool, leaderAddr string) *key.Group {
	args := []string{"share"}
	args = append(args, pair("--folder", n.base)...)
	args = append(args, pair("--out", n.groupPath)...)
	args = append(args, pair("--control", n.ctrl)...)
	args = append(args, pair("--timeout", timeout)...)
	args = append(args, pair("--nodes", strconv.Itoa(nodes))...)
	args = append(args, pair("--threshold", strconv.Itoa(thr))...)
	args = append(args, pair("--period", n.period)...)
	args = append(args, pair("--secret", secretReshare)...)
	if n.reshared {
		// only append if we are a new node
		args = append(args, pair("--from", oldGroup)...)
	} else {
		// previous node only need to say it's a transition/resharing
		args = append(args, "--transition")
	}
	if leader {
		args = append(args, "--leader")
		// make transition time offset
		args = append(args, pair("--beacon-delay", strconv.Itoa(beaconOffset))...)
	} else {
		args = append(args, pair("--connect", leaderAddr)...)
		if !n.tls {
			args = append(args, "--tls-disable")
		}
	}
	cmd := exec.Command("drand", args...)
	runCommand(cmd, fmt.Sprintf("drand node %s", n.addr))
	group := new(key.Group)
	checkErr(key.Load(n.groupPath, group))
	return group
}

func (n *Node) GetCokey(group string) bool {
	args := []string{"get", "cokey"}
<<<<<<< HEAD
	args = append(args, pair("--tls-cert", n.certPath)...)
	args = append(args, n.addr)
=======
	if n.tls {
		args = append(args, pair("--tls-cert", n.certPath)...)
	}
	args = append(args, pair("--nodes", n.addr)...)
	args = append(args, group)
>>>>>>> 1e7f038f
	cmd := exec.Command("drand", args...)
	out, err := cmd.CombinedOutput()
	if err != nil {
		fmt.Printf("get cokey %s : %s: err: %v:\n\tout:%s\n", n.addr, args, err, string(out))
		return false
	}
	var r = new(drand.DistKeyResponse)
	err = json.Unmarshal(out, r)
	checkErr(err)
	sdist := hex.EncodeToString(r.Key)
	fmt.Printf("\t- Node %s has cokey %s\n", n.addr, sdist[10:14])
	return true
}

/*func (n *Node) GetGroup() *key.Group {*/
//group, err := n.store.LoadGroup()
//checkErr(err)
//return group
/*}*/

func (n *Node) Ping() bool {
	cmd := exec.Command("drand", "ping", "--control", n.ctrl)
	_, err := cmd.CombinedOutput()
	if err != nil {
		//fmt.Printf("\t- node %s: ping: %v - \n\tout: %s\n", n.addr, err, string(out))
		return false
	}
	return true
}

func (n *Node) GetBeacon(groupPath string, round uint64) (*drand.PublicRandResponse, string) {
	args := []string{"get", "public"}
	if n.tls {
		args = append(args, pair("--tls-cert", n.certPath)...)
	}
	args = append(args, pair("--nodes", n.addr)...)
	args = append(args, pair("--round", strconv.Itoa(int(round)))...)
	args = append(args, groupPath)
	cmd := exec.Command("drand", args...)
	out := runCommand(cmd)
	s := new(drand.PublicRandResponse)
	checkErr(json.Unmarshal(out, s))
	return s, strings.Join(cmd.Args, " ")
}

func (n *Node) WriteCertificate(path string) {
	if n.tls {
		runCommand(exec.Command("cp", n.certPath, path))
	}
}

func (n *Node) WritePublic(path string) {
	checkErr(key.Save(path, n.priv.Public, false))
}

func (n *Node) Stop() {
	if n.cancel != nil {
		n.cancel()
	}
	stopCmd := exec.Command("drand", "stop", "--control", n.ctrl)
	stopCmd.Run()
	if n.startCmd != nil {
		killPid := exec.Command("kill", "-9", strconv.Itoa(n.startCmd.Process.Pid))
		killPid.Run()
	}
	for i := 0; i < 3; i++ {
		if n.Ping() {
			time.Sleep(500 * time.Millisecond)
			continue
		}
		return
	}
	panic("node should have stopped but is still running")
}

func pair(k, v string) []string {
	return []string{k, v}
}<|MERGE_RESOLUTION|>--- conflicted
+++ resolved
@@ -42,16 +42,10 @@
 	ctrl       string
 	reshared   bool
 	tls        bool
-<<<<<<< HEAD
 	groupPath  string
 }
 
 func NewNode(i int, period string, base string, tls bool) *Node {
-=======
-}
-
-func NewNode(i int, base string, tls bool) *Node {
->>>>>>> 1e7f038f
 	nbase := path.Join(base, fmt.Sprintf("node-%d", i))
 	os.MkdirAll(nbase, 0740)
 	logPath := path.Join(nbase, "log")
@@ -59,7 +53,6 @@
 	groupPath := path.Join(nbase, "group.toml")
 	os.Remove(logPath)
 	n := &Node{
-<<<<<<< HEAD
 		tls:        tls,
 		base:       nbase,
 		i:          i,
@@ -67,12 +60,6 @@
 		publicPath: publicPath,
 		groupPath:  groupPath,
 		period:     period,
-=======
-		base:    nbase,
-		i:       i,
-		logPath: logPath,
-		tls:     tls,
->>>>>>> 1e7f038f
 	}
 	n.setup()
 	return n
@@ -154,7 +141,6 @@
 	}()
 }
 
-<<<<<<< HEAD
 func (n *Node) RunDKG(nodes, thr int, timeout string, leader bool, leaderAddr string) *key.Group {
 	args := []string{"share", "--control", n.ctrl}
 	args = append(args, pair("--folder", n.base)...)
@@ -164,13 +150,6 @@
 	args = append(args, pair("--period", n.period)...)
 	args = append(args, pair("--out", n.groupPath)...)
 	args = append(args, pair("--secret", secretDKG)...)
-=======
-func (n *Node) RunDKG(group string, timeout string, leader bool) {
-	args := []string{"share", "--control", n.ctrl, "--timeout", timeout}
-	if n.tls {
-		args = append(args, pair("--folder", n.base)...)
-	}
->>>>>>> 1e7f038f
 	if leader {
 		args = append(args, "--leader")
 		// make genesis time offset
@@ -234,16 +213,11 @@
 
 func (n *Node) GetCokey(group string) bool {
 	args := []string{"get", "cokey"}
-<<<<<<< HEAD
-	args = append(args, pair("--tls-cert", n.certPath)...)
+	if n.tls {
+		args = append(args, pair("--tls-cert", n.certPath)...)
+	}
 	args = append(args, n.addr)
-=======
-	if n.tls {
-		args = append(args, pair("--tls-cert", n.certPath)...)
-	}
-	args = append(args, pair("--nodes", n.addr)...)
-	args = append(args, group)
->>>>>>> 1e7f038f
+
 	cmd := exec.Command("drand", args...)
 	out, err := cmd.CombinedOutput()
 	if err != nil {

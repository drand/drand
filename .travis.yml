services:
    - docker

language: go

go:
    - tip

env:
  global:
    - GO111MODULE=on
    - COMMIT: ${TRAVIS_COMMIT::8}
    - IMAGE: drandorg/drand

# https://arslan.io/2018/08/26/using-go-modules-with-vendor-support-on-travis-ci/
install: true

script:
    - make test-unit
    - docker build -t $IMAGE . #docker-compose should be self-sufficient, but fails on travis...
    # keep environnement variable for sudo
<<<<<<< HEAD
    - sudo -E env "PATH=$PATH" make test-integration
=======
    - docker build -t drand-it . #docker-compose should be self-sufficient, but fails on travis...
    - make test-integration
>>>>>>> 50057950

before_deploy:
    - docker tag $IMAGE $IMAGE:$COMMIT;
    - echo "$DOCKER_PASSWORD" | docker login -u "$DOCKER_USERNAME" --password-stdin

deploy:
    provider: script
    script: docker push $IMAGE
    on:
        branch: master
        repo: drand/drand<|MERGE_RESOLUTION|>--- conflicted
+++ resolved
@@ -19,12 +19,7 @@
     - make test-unit
     - docker build -t $IMAGE . #docker-compose should be self-sufficient, but fails on travis...
     # keep environnement variable for sudo
-<<<<<<< HEAD
-    - sudo -E env "PATH=$PATH" make test-integration
-=======
-    - docker build -t drand-it . #docker-compose should be self-sufficient, but fails on travis...
     - make test-integration
->>>>>>> 50057950
 
 before_deploy:
     - docker tag $IMAGE $IMAGE:$COMMIT;

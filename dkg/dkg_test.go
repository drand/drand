--- conflicted
+++ resolved
@@ -73,16 +73,6 @@
 }
 
 type DKGTest struct {
-<<<<<<< HEAD
-	total     int
-	keys      []string
-	clock     *clock.Mock
-	timeout   time.Duration
-	newGroup  *key.Group
-	newNodes  map[string]*node
-	oldGroup  *key.Group
-	oldNodes  map[string]*node
-=======
 	total    int
 	keys     []string
 	clocks   map[string]*clock.Mock
@@ -92,7 +82,6 @@
 	oldGroup *key.Group
 	oldNodes map[string]*node
 
->>>>>>> e93d3439
 	callbacks map[string]func(*Handler)
 	shares    map[string]*key.Share
 	sync.Mutex
@@ -107,18 +96,11 @@
 	keys := make([]string, n)
 	clocks := make(map[string]*clock.Mock)
 	conf := Config{
-<<<<<<< HEAD
 		Suite:          key.KeyGroup.(Suite),
 		NewNodes:       newGroup,
 		Timeout:        timeout,
-		Clock:          clock,
 		Reader:         r,
 		UserReaderOnly: onlyUser,
-=======
-		Suite:    key.KeyGroup.(Suite),
-		NewNodes: newGroup,
-		Timeout:  timeout,
->>>>>>> e93d3439
 	}
 	for i := 0; i < n; i++ {
 		c := conf
@@ -151,12 +133,8 @@
 		newGroup:  newGroup,
 		newNodes:  newNodes,
 		callbacks: make(map[string]func(*Handler), n),
-<<<<<<< HEAD
 		shares:    make(map[string]*key.Share),
-		clock:     clock,
-=======
 		clocks:    clocks,
->>>>>>> e93d3439
 	}
 }
 
@@ -265,12 +243,8 @@
 		oldNodes:  oldNodes,
 		timeout:   timeout,
 		callbacks: make(map[string]func(*Handler)),
-<<<<<<< HEAD
 		shares:    make(map[string]*key.Share),
-		clock:     clock,
-=======
 		clocks:    clocks,
->>>>>>> e93d3439
 	}
 }
 
@@ -628,7 +602,7 @@
 
 func TestDKGEntropy(t *testing.T) {
 	source := tmpEntropySource()
-	defer os.RemoveAll(source.GetEntropy())
+	defer os.RemoveAll(source.GetPath())
 
 	n := 5
 	thr := key.DefaultThreshold(n)
@@ -676,7 +650,7 @@
 	}
 }
 
-func tmpEntropySource() *entropy.EntropyReader {
+func tmpEntropySource() *entropy.ScriptReader {
 	f, err := ioutil.TempFile("", "entropy")
 	if err != nil {
 		panic(err)
@@ -689,6 +663,6 @@
 	if err != nil {
 		panic(err)
 	}
-	r := entropy.NewEntropyReader(f.Name())
+	r := entropy.NewScriptReader(f.Name())
 	return r
 }
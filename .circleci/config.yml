--- conflicted
+++ resolved
@@ -20,7 +20,6 @@
     steps:
       - checkout
       - run: go get -v -t -d ./...
-<<<<<<< HEAD
       - run: go get github.com/jstemmer/go-junit-report
       - run:
           name: Unit tests
@@ -28,9 +27,6 @@
             mkdir /tmp/test-results
             trap "go-junit-report </tmp/test-results/go-test.out > /tmp/test-results/go-test-report.xml" EXIT
             make test-unit | tee /tmp/test-results/go-test.out
-=======
->>>>>>> 9c31e783
-      - run: make test-unit-cover
       - run: make test-integration
       - store_test_results:
           path: /tmp/test-results

package core

import (
	"context"
	"fmt"
	"io"
	"io/ioutil"
	gnet "net"
	"os"
	"path"
	"testing"
	"time"

	"github.com/drand/drand/chain"
	"github.com/drand/drand/key"
	"github.com/drand/drand/log"
	"github.com/drand/drand/net"
	"github.com/drand/drand/protobuf/drand"
	"github.com/drand/drand/test"

	"github.com/kabukky/httpscerts"
	"github.com/stretchr/testify/require"
)

func setFDLimit() {
	fdOpen := 2000
	_, max, err := unixGetLimit()
	if err != nil {
		panic(err)
	}
	if err := unixSetLimit(uint64(fdOpen), max); err != nil {
		panic(err)
	}
}

// 1 second after end of dkg
var testBeaconOffset = 1
var testDkgTimeout = 2 * time.Second

func TestDrandLarge(t *testing.T) {
	if testing.Short() {
		t.Skip("skipping test in short mode.")
	}
	setFDLimit()
	n := 22
	beaconPeriod := 5 * time.Second

	dt := NewDrandTest2(t, n, key.DefaultThreshold(n), beaconPeriod)
	defer dt.Cleanup()
	dt.RunDKG()
	time.Sleep(getSleepDuration())
	fmt.Println(" --- DKG FINISHED ---")
}

func TestDrandDKGFresh(t *testing.T) {
	n := 4
	beaconPeriod := 1 * time.Second

	dt := NewDrandTest2(t, n, key.DefaultThreshold(n), beaconPeriod)
	defer dt.Cleanup()
	finalGroup := dt.RunDKG()
	time.Sleep(getSleepDuration())
	fmt.Println(" --- DKG FINISHED ---")
	// make the last node fail
	lastID := dt.nodes[n-1].addr
	dt.StopDrand(lastID, false)
	fmt.Printf("\n--- lastOne STOPPED %s --- \n\n", lastID)

	// move time to genesis
	// dt.MoveTime(offsetGenesis)
	now := dt.Now().Unix()
	beaconStart := finalGroup.GenesisTime
	diff := beaconStart - now
	dt.MoveTime(time.Duration(diff) * time.Second)
	// two = genesis + 1st round (happens at genesis)
	fmt.Println(" --- Test BEACON LENGTH --- ")
	dt.TestBeaconLength(2, false, dt.Ids(n-1, false)...)
	fmt.Printf("\n\n --- START LAST DRAND %s ---\n\n", lastID)
	// start last one
	dt.StartDrand(lastID, true, false)
	// leave some room to do the catchup
	time.Sleep(100 * time.Millisecond)
	fmt.Printf("\n\n --- STARTED BEACON DRAND %s ---\n\n", lastID)
	time.Sleep(2 * time.Second)
	dt.MoveTime(beaconPeriod)
	dt.TestBeaconLength(3, false, dt.Ids(n, false)...)
	dt.TestPublicBeacon(lastID, false)
}

func TestDrandDKGBroadcastDeny(t *testing.T) {
<<<<<<< HEAD
	n := 3
=======
	n := 4
>>>>>>> b8fad613
	thr := 3
	beaconPeriod := 1 * time.Second

	dt := NewDrandTest2(t, n, thr, beaconPeriod)
	defer dt.Cleanup()
	// close connection between a pair of nodes
	n1 := dt.nodes[1]
	n2 := dt.nodes[2]
	n1.drand.DenyBroadcastTo(n2.addr)
	n2.drand.DenyBroadcastTo(n1.addr)
	group1 := dt.RunDKG()
	dt.MoveToTime(group1.GenesisTime)
	dt.MoveTime(1 * time.Second)
	fmt.Printf("\n\n --- DKG FINISHED ---\n\n")
	time.Sleep(200 * time.Millisecond)
	_, err := dt.RunReshare(n, 0, thr, 1*time.Second, false, false)
	require.NoError(t, err)
	fmt.Println(" --- RESHARING FINISHED ---")
}

func TestDrandReshareForce(t *testing.T) {
	oldN := 4
	oldThr := 3
	timeout := 1 * time.Second
	beaconPeriod := 2 * time.Second

	dt := NewDrandTest2(t, oldN, oldThr, beaconPeriod)
	defer dt.Cleanup()
	group1 := dt.RunDKG()
	// make sure all nodes had enough time to run their go routines to start the
	// beacon handler - related to CI problems
	time.Sleep(getSleepDuration())
	dt.MoveToTime(group1.GenesisTime)
	dt.MoveTime(1 * time.Second)

	// run the resharing
	go dt.RunReshare(oldN, 0, oldThr, timeout, false, true)
	time.Sleep(500 * time.Millisecond)

	// force
	fmt.Printf("\n\n\nSTARTING RESHARING AGAIN\n\n\n")
	group3, err := dt.RunReshare(oldN, 0, oldThr, timeout, true, false)
	require.NoError(t, err)
	fmt.Printf("\n -- Move to Response phase !! -- \n")
	fmt.Println(group3)
}

// This tests when a node first signal his intention to participate into a
// resharing but is down right after  - he shouldn't be in the final group
func TestDrandDKGReshareAbsent(t *testing.T) {
	oldN := 3
	newN := 4
	oldThr := 2
	newThr := 3
	timeout := 1 * time.Second
	beaconPeriod := 2 * time.Second

	dt := NewDrandTest2(t, oldN, oldThr, beaconPeriod)
	defer dt.Cleanup()
	group1 := dt.RunDKG()
	// make sure all nodes had enough time to run their go routines to start the
	// beacon handler - related to CI problems
	time.Sleep(getSleepDuration())
	dt.MoveToTime(group1.GenesisTime)
	// move to genesis time - so nodes start to make a round
	// dt.MoveTime(offsetGenesis)
	// two = genesis + 1st round (happens at genesis)
	dt.TestBeaconLength(2, false, dt.Ids(oldN, false)...)
	// so nodes think they are going forward with round 2
	dt.MoveTime(1 * time.Second)

	toAdd := newN - oldN
	dt.SetupNewNodes(toAdd)
	// we want to stop one node right after the group is created
	nodeToStop := 1
	leader := 0
	dt.nodes[leader].drand.setupCB = func(g *key.Group) {
		fmt.Printf("\n\nSTOPPING NODE 1\n\n")
		dt.nodes[nodeToStop].drand.Stop(context.Background())
		fmt.Printf("\n\nSTOPPING NODE 1 DONE \n\n")
	}
	fmt.Println("SETUP RESHARE DONE")
	newGroup, err := dt.RunReshare(oldN, toAdd, newThr, timeout, false, false, true)
	require.NoError(t, err)
	require.NotNil(t, newGroup)
	// the node that had stopped must not be in the group
	missingPublic := dt.nodes[nodeToStop].drand.priv.Public
	require.Nil(t, newGroup.Find(missingPublic), "missing public is found", missingPublic)
}

func TestDrandDKGReshareTimeout(t *testing.T) {
	oldN := 3
	newN := 4
	oldThr := 2
	newThr := 3
	timeout := 1 * time.Second
	beaconPeriod := 2 * time.Second
	offline := 1

	dt := NewDrandTest2(t, oldN, oldThr, beaconPeriod)
	defer dt.Cleanup()
	group1 := dt.RunDKG()
	// make sure all nodes had enough time to run their go routines to start the
	// beacon handler - related to CI problems
	time.Sleep(getSleepDuration())
	dt.MoveToTime(group1.GenesisTime)
	// move to genesis time - so nodes start to make a round
	// dt.MoveTime(offsetGenesis)
	// two = genesis + 1st round (happens at genesis)
	dt.TestBeaconLength(2, false, dt.Ids(oldN, false)...)
	// so nodes think they are going forward with round 2
	dt.MoveTime(1 * time.Second)

	// + offline makes sure t
	toKeep := oldN - offline
	toAdd := newN - toKeep
	dt.SetupNewNodes(toAdd)

	fmt.Println("SETUP RESHARE DONE")
	// run the resharing
	var doneReshare = make(chan *key.Group)
	go func() {
		group, err := dt.RunReshare(toKeep, toAdd, newThr, timeout, false, false)
		require.NoError(t, err)
		doneReshare <- group
	}()
	time.Sleep(3 * time.Second)
	fmt.Printf("\n -- Move to Response phase !! -- \n")
	dt.MoveTime(timeout)
	// at this point in time, nodes should have gotten all deals and send back
	// their responses to all nodes
	time.Sleep(getSleepDuration())
	fmt.Printf("\n -- Move to Justif phase !! -- \n")
	dt.MoveTime(timeout)
	// at this time, all nodes received the responses of each other nodes but
	// there is one node missing so they expect justifications
	time.Sleep(getSleepDuration())
	fmt.Printf("\n -- Move to Finish phase !! -- \n")
	dt.MoveTime(timeout)
	time.Sleep(getSleepDuration())
	// at this time they received no justification from the missing node so he's
	// exlucded of the group and the dkg should finish
	// time.Sleep(10 * time.Second)
	var resharedGroup *key.Group
	select {
	case resharedGroup = <-doneReshare:
	case <-time.After(1 * time.Second):
		require.True(t, false)
	}
	fmt.Println(" RESHARED GROUP:", resharedGroup)
	target := resharedGroup.TransitionTime
	now := dt.Now().Unix()
	// get rounds from first node in the "old" group - since he's the leader for
	// the new group, he's alive
	lastBeacon := dt.TestPublicBeacon(dt.Ids(1, false)[0], false)
	// move to the transition time period by period - do not skip potential
	// periods as to emulate the normal time behavior
	for now < target-1 {
		dt.MoveTime(beaconPeriod)
		lastBeacon = dt.TestPublicBeacon(dt.Ids(1, false)[0], false)
		now = dt.Now().Unix()
	}
	// move to the transition time
	dt.MoveToTime(resharedGroup.TransitionTime)
	time.Sleep(getSleepDuration())
	// test that all nodes in the new group have generated a new beacon
	dt.TestBeaconLength(int(lastBeacon.Round+1), true, dt.Ids(newN, true)...)
}

func TestDrandResharePreempt(t *testing.T) {
	if os.Getenv("CI") != "" {
		t.Skip("Skipping testing in CI environment")
	}

	oldN := 3
	newN := 3
	Thr := 2
	timeout := 1 * time.Second
	beaconPeriod := 2 * time.Second

	dt := NewDrandTest2(t, oldN, Thr, beaconPeriod)
	defer dt.Cleanup()
	group1 := dt.RunDKG()
	// make sure all nodes had enough time to run their go routines to start the
	// beacon handler - related to CI problems
	time.Sleep(getSleepDuration())
	dt.MoveToTime(group1.GenesisTime)
	// move to genesis time - so nodes start to make a round
	dt.TestBeaconLength(2, false, dt.Ids(oldN, false)...)
	// so nodes think they are going forward with round 2
	dt.MoveTime(1 * time.Second)

	// first, the leader is going to start running a failed reshare:
	oldNode := dt.group.Find(dt.nodes[0].drand.priv.Public)
	if oldNode == nil {
		panic("leader not found in old group")
	}
	// old root: oldNode.Index leater: leader.addr
	oldDone := make(chan error, 1)
	go func() {
		client, err := net.NewControlClient(dt.nodes[0].drand.opts.controlPort)
		require.NoError(t, err)
		_, err = client.InitReshareLeader(newN, Thr, timeout, 0, "unused secret", "", testBeaconOffset)
		// Done resharing
		if err == nil {
			panic("initial reshare should fail.")
		}
		oldDone <- err
	}()
	time.Sleep(100 * time.Millisecond)

	// run the resharing
	var doneReshare = make(chan *key.Group, 1)
	go func() {
		g, err := dt.RunReshare(oldN, 0, Thr, timeout, false, false)
		require.NoError(t, err)
		doneReshare <- g
	}()
	time.Sleep(time.Second)
	dt.MoveTime(time.Second)
	time.Sleep(time.Second)
	fmt.Printf("\n -- Move to Response phase !! -- \n")
	dt.MoveTime(timeout)
	// at this point in time, nodes should have gotten all deals and send back
	// their responses to all nodes
	time.Sleep(getSleepDuration())
	fmt.Printf("\n -- Move to Justif phase !! -- \n")
	dt.MoveTime(timeout)
	// at this time, all nodes received the responses of each other nodes but
	// there is one node missing so they expect justifications
	time.Sleep(getSleepDuration())
	fmt.Printf("\n -- Move to Finish phase !! -- \n")
	dt.MoveTime(timeout)
	time.Sleep(getSleepDuration())
	// at this time they received no justification from the missing node so he's
	// exlucded of the group and the dkg should finish
	select {
	case <-doneReshare:
	case <-time.After(1 * time.Second):
		panic("expect dkg to have finished within one second")
	}
	select {
	case <-oldDone:
	case <-time.After(1 * time.Second):
		panic("expect aborted dkg to fail")
	}
	dt.TestPublicBeacon(dt.Ids(1, false)[0], false)
}

// Check they all have same chain info
func TestDrandPublicChainInfo(t *testing.T) {
	n := 10
	thr := key.DefaultThreshold(n)
	p := 1 * time.Second
	dt := NewDrandTest2(t, n, thr, p)
	defer dt.Cleanup()
	group := dt.RunDKG()
	ci := chain.NewChainInfo(group)
	cm := dt.nodes[0].drand.opts.certmanager
	client := NewGrpcClientFromCert(cm)
	for _, node := range dt.nodes {
		d := node.drand
		received, err := client.ChainInfo(d.priv.Public)
		require.NoError(t, err, fmt.Sprintf("addr %s", node.addr))
		require.True(t, ci.Equal(received))
	}
	for _, node := range dt.nodes {
		var found bool
		addr := node.addr
		public := node.drand.priv.Public
		for _, n := range group.Nodes {
			sameAddr := n.Address() == addr
			sameKey := n.Key.Equal(public.Key)
			sameTLS := n.IsTLS() == public.TLS
			if sameAddr && sameKey && sameTLS {
				found = true
				break
			}
		}
		require.True(t, found)
	}

	// rest := net.NewRestClientFromCertManager(cm)
	// restGroup, err := rest.Group(context.TODO(), dt.nodes[0].drand.priv.Public, &drand.GroupRequest{})
	// require.NoError(t, err)
	// received, err := key.GroupFromProto(restGroup)
	// require.NoError(t, err)
	// require.True(t, group.Equal(received))
}

// Test if the we can correctly fetch the rounds after a DKG using the
// PublicRand RPC call
func TestDrandPublicRand(t *testing.T) {
	n := 4
	thr := key.DefaultThreshold(n)
	p := 1 * time.Second
	dt := NewDrandTest2(t, n, thr, p)
	defer dt.Cleanup()
	group := dt.RunDKG()
	time.Sleep(getSleepDuration())
	root := dt.nodes[0].drand
	rootID := root.priv.Public

	dt.MoveToTime(group.GenesisTime)
	// do a few periods
	for i := 0; i < 3; i++ {
		dt.MoveTime(group.Period)
	}

	cm := root.opts.certmanager
	client := net.NewGrpcClientFromCertManager(cm)
	ctx, cancel := context.WithCancel(context.Background())
	defer cancel()
	// get last round first
	resp, err := client.PublicRand(ctx, rootID, new(drand.PublicRandRequest))
	require.NoError(t, err)

	initRound := resp.Round + 1
	max := initRound + 4
	for i := initRound; i < max; i++ {
		dt.MoveTime(group.Period)
		req := new(drand.PublicRandRequest)
		req.Round = i
		resp, err := client.PublicRand(ctx, rootID, req)
		require.NoError(t, err)
		require.Equal(t, i, resp.Round)
		fmt.Println("REQUEST ROUND ", i, " GOT ROUND ", resp.Round)
	}
}

// Test if the we can correctly fetch the rounds after a DKG using the
// PublicRandStream RPC call
// It also test the follow method call (it avoid redoing an expensive and long
// setup on CI to test both behaviors).
func TestDrandPublicStream(t *testing.T) {
	n := 4
	thr := key.DefaultThreshold(n)
	p := 1 * time.Second
	dt := NewDrandTest2(t, n, thr, p)
	defer dt.Cleanup()
	group := dt.RunDKG()
	time.Sleep(getSleepDuration())
	root := dt.nodes[0]
	rootID := root.drand.priv.Public

	dt.MoveToTime(group.GenesisTime)
	// do a few periods
	for i := 0; i < 3; i++ {
		dt.MoveTime(group.Period)
	}

	cm := root.drand.opts.certmanager
	client := net.NewGrpcClientFromCertManager(cm)
	ctx, cancel := context.WithCancel(context.Background())
	defer cancel()
	// get last round first
	resp, err := client.PublicRand(ctx, rootID, new(drand.PublicRandRequest))
	require.NoError(t, err)

	//  run streaming and expect responses
	req := &drand.PublicRandRequest{Round: resp.GetRound()}
	respCh, err := client.PublicRandStream(ctx, root.drand.priv.Public, req)
	require.NoError(t, err)
	// expect first round now since node already has it
	select {
	case beacon := <-respCh:
		require.Equal(t, beacon.GetRound(), resp.GetRound())
	case <-time.After(100 * time.Millisecond):
		require.True(t, false, "too late")
	}
	nTry := 4
	// we expect the next one now
	initRound := resp.Round + 1
	maxRound := initRound + uint64(nTry)
	fmt.Println("Streaming for future rounds starting from", initRound)
	for round := initRound; round < maxRound; round++ {
		// move time to next period
		dt.MoveTime(group.Period)
		select {
		case beacon := <-respCh:
			require.Equal(t, beacon.GetRound(), round)
		case <-time.After(1 * time.Second):
			require.True(t, false, "too late for streaming, round %d didn't reply in time", round)
		}
	}
	// try fetching with round 0 -> get latest
	respCh, err = client.PublicRandStream(ctx, root.drand.priv.Public, new(drand.PublicRandRequest))
	require.NoError(t, err)
	select {
	case <-respCh:
		require.False(t, true, "shouldn't get an entry if time doesn't go by")
	case <-time.After(50 * time.Millisecond):
		// correct
	}

	dt.MoveTime(group.Period)
	select {
	case resp := <-respCh:
		require.Equal(t, maxRound, resp.GetRound())
	case <-time.After(50 * time.Millisecond):
		// correct
	}
}
func TestDrandFollowChain(tt *testing.T) {
	n := 4
	p := 1 * time.Second
	dt := NewDrandTest2(tt, n, key.DefaultThreshold(n), p)
	defer dt.Cleanup()
	group := dt.RunDKG()
	time.Sleep(getSleepDuration())
	rootID := dt.nodes[0].drand.priv.Public

	dt.MoveToTime(group.GenesisTime)
	// do a few periods
	for i := 0; i < 6; i++ {
		dt.MoveTime(group.Period)
	}

	client := net.NewGrpcClientFromCertManager(dt.nodes[0].drand.opts.certmanager)
	ctx, cancel := context.WithCancel(context.Background())
	defer cancel()
	// get last round first
	resp, err := client.PublicRand(ctx, rootID, new(drand.PublicRandRequest))
	require.NoError(tt, err)

	// TEST setup a new node and fetch history

	newNode := dt.SetupNewNodes(1)[0]
	newClient, err := net.NewControlClient(newNode.drand.opts.controlPort)
	require.NoError(tt, err)
	addrToFollow := []string{rootID.Address()}
	hash := fmt.Sprintf("%x", chain.NewChainInfo(group).Hash())
	tls := true
	// First try with an invalid hash info
	ctx, cancel = context.WithCancel(context.Background())
	_, errCh, _ := newClient.StartFollowChain(ctx, "deadbeef", addrToFollow, tls, 10000)
	select {
	case <-errCh:
	case <-time.After(100 * time.Millisecond):
		tt.Fatal("should have errored")
	}
	_, errCh, _ = newClient.StartFollowChain(ctx, "tutu", addrToFollow, tls, 10000)
	select {
	case <-errCh:
	case <-time.After(100 * time.Millisecond):
		tt.Fatal("should have errored")
	}

	fn := func(upTo, exp uint64) {
		ctx, cancel = context.WithCancel(context.Background())
		progress, errCh, err := newClient.StartFollowChain(ctx, hash, addrToFollow, tls, upTo)
		require.NoError(tt, err)
		var goon = true
		for goon {
			select {
			case p, ok := <-progress:
				if ok && p.Current == exp {
					// success
					fmt.Printf("\n\nSUCCESSSSSS\n\n")
					goon = false
					break
				}
			case e := <-errCh:
				if e == io.EOF {
					break
				}
				require.NoError(tt, e)
			case <-time.After(1 * time.Second):
				tt.FailNow()
			}
		}
		// cancel the operation
		cancel()

		// check if the beacon is in the database
		store, err := newNode.drand.createBoltStore()
		require.NoError(tt, err)
		defer store.Close()
		lastB, err := store.Last()
		require.NoError(tt, err)
		require.Equal(tt, exp, lastB.Round, "found %d vs expected %d", lastB.Round, exp)
	}
	fn(resp.GetRound()-2, resp.GetRound()-2)
	time.Sleep(200 * time.Millisecond)
	fn(0, resp.GetRound())
}

// Test if the we can correctly fetch the rounds through the local proxy
func TestDrandPublicStreamProxy(t *testing.T) {
	n := 4
	thr := key.DefaultThreshold(n)
	p := 1 * time.Second
	dt := NewDrandTest2(t, n, thr, p)
	defer dt.Cleanup()
	group := dt.RunDKG()
	time.Sleep(getSleepDuration())
	root := dt.nodes[0]

	dt.MoveToTime(group.GenesisTime)
	// do a few periods
	for i := 0; i < 3; i++ {
		dt.MoveTime(group.Period)
	}

	client := &drandProxy{root.drand}
	ctx, cancel := context.WithTimeout(context.Background(), 15*time.Second)
	defer cancel()
	// get last round first
	resp, err := client.Get(ctx, 0)
	require.NoError(t, err)

	//  run streaming and expect responses
	rc := client.Watch(ctx)
	// expect first round now since node already has it
	dt.MoveTime(group.Period)
	beacon, ok := <-rc
	if !ok {
		t.Fatal("expected beacon")
	}
	require.Equal(t, beacon.Round(), resp.Round()+1)
	nTry := 4
	// we expect the next one now
	initRound := resp.Round() + 2
	maxRound := initRound + uint64(nTry)
	for round := initRound; round < maxRound; round++ {
		// move time to next period
		dt.MoveTime(group.Period)
		beacon, ok = <-rc
		require.True(t, ok)
		require.Equal(t, round, beacon.Round())
	}
}

// BatchNewDrand returns n drands, using TLS or not, with the given
// options. It returns the list of Drand structures, the group created,
// the folder where db, certificates, etc are stored. It is the folder
// to delete at the end of the test. As well, it returns a public grpc
// client that can reach any drand node.
func BatchNewDrand(n int, insecure bool, opts ...ConfigOption) (drands []*Drand, group *key.Group, dir string, certPaths []string) {
	var privs []*key.Pair
	if insecure {
		privs, group = test.BatchIdentities(n)
	} else {
		privs, group = test.BatchTLSIdentities(n)
	}
	ports := test.Ports(n)
	var err error
	drands = make([]*Drand, n)
	tmp := os.TempDir()
	ioDir, err := ioutil.TempDir(tmp, "drand")
	if err != nil {
		panic(err)
	}
	dir = ioDir

	certPaths = make([]string, n)
	keyPaths := make([]string, n)
	if !insecure {
		for i := 0; i < n; i++ {
			certPath := path.Join(dir, fmt.Sprintf("server-%d.crt", i))
			keyPath := path.Join(dir, fmt.Sprintf("server-%d.key", i))
			if httpscerts.Check(certPath, keyPath) != nil {
				h, _, err := gnet.SplitHostPort(privs[i].Public.Address())
				if err != nil {
					panic(err)
				}
				if err := httpscerts.Generate(certPath, keyPath, h); err != nil {
					panic(err)
				}
			}
			certPaths[i] = certPath
			keyPaths[i] = keyPath
		}
	}

	for i := 0; i < n; i++ {
		s := test.NewKeyStore()
		s.SaveKeyPair(privs[i])
		// give each one their own private folder
		dbFolder := path.Join(dir, fmt.Sprintf("db-%d", i))
		confOptions := []ConfigOption{WithDBFolder(dbFolder)}
		if !insecure {
			confOptions = append(confOptions,
				WithTLS(certPaths[i], keyPaths[i]),
				WithTrustedCerts(certPaths...))
		} else {
			confOptions = append(confOptions, WithInsecure())
		}
		confOptions = append(confOptions,
			WithControlPort(ports[i]),
			WithLogLevel(log.LogDebug))
		// add options in last so it overwrites the default
		confOptions = append(confOptions, opts...)
		drands[i], err = NewDrand(s, NewConfig(confOptions...))
		if err != nil {
			panic(err)
		}
	}
	return drands, group, dir, certPaths
}

// CloseAllDrands closes all drands
func CloseAllDrands(drands []*Drand) {
	for i := 0; i < len(drands); i++ {
		drands[i].Stop(context.Background())
	}
}

func getSleepDuration() time.Duration {
	if os.Getenv("CIRCLE_CI") != "" {
		fmt.Println("--- Sleeping on CIRCLECI")
		return time.Duration(600) * time.Millisecond
	}
	return time.Duration(500) * time.Millisecond
}<|MERGE_RESOLUTION|>--- conflicted
+++ resolved
@@ -88,11 +88,7 @@
 }
 
 func TestDrandDKGBroadcastDeny(t *testing.T) {
-<<<<<<< HEAD
 	n := 3
-=======
-	n := 4
->>>>>>> b8fad613
 	thr := 3
 	beaconPeriod := 1 * time.Second
 

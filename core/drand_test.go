package core

import (
	"context"
	"errors"
	"fmt"
	"io"
	"os"
	"path"
	"strings"
	"testing"
	"time"

	"github.com/stretchr/testify/assert"
	"github.com/stretchr/testify/require"
	"github.com/weaveworks/common/fs"

	"github.com/drand/drand/chain"
	"github.com/drand/drand/common/scheme"
	"github.com/drand/drand/key"
	"github.com/drand/drand/net"
	"github.com/drand/drand/protobuf/common"
	"github.com/drand/drand/protobuf/drand"
	"github.com/drand/drand/test"
)

func setFDLimit(t *testing.T) {
	fdOpen := uint64(3000)
	curr, max, err := unixGetLimit()
	if err != nil {
		t.Fatal(err)
	}
	if fdOpen <= curr {
		t.Logf("Current limit is larger (%d) than ours (%d); not changing it.\n", curr, fdOpen)
		return
	} else if err := unixSetLimit(fdOpen, max); err != nil {
		t.Fatal(err)
	}
}

func consumeProgress(t *testing.T, progress chan *drand.SyncProgress, errCh chan error, amount uint64, progressing bool) {
	if progressing {
		for {
			select {
			case p, ok := <-progress:
				if ok && p.Current == amount {
					t.Logf("\t\t --> Successful chain sync progress. Achieved round: %d.", amount)
					return
				}
			case e := <-errCh:
				if errors.Is(e, io.EOF) { // means we've reached the end
					t.Logf("\t\t --> Got EOF from daemon.")
					return
				}
				t.Logf("\t\t --> Unexpected error received: %v.", e)
				require.NoError(t, e)
			case <-time.After(2 * time.Second):
				t.Fatalf("\t\t --> Timeout during test")
				return
			}
		}
	} else { // we test the special case when we get Current == 0 and Target reports the amount of invalid beacon
		select {
		case p, ok := <-progress:
			require.True(t, ok)
			require.Equal(t, uint64(0), p.Current)
			require.Equal(t, amount, p.Target)
		case e := <-errCh:
			if errors.Is(e, io.EOF) {
				t.Logf("\t\t --> Got EOF from daemon.")
				return
			}
			t.Logf("\t\t -->Unexpected error received: %v.", e)
			require.NoError(t, e)
		case <-time.After(2 * time.Second):
			t.Fatalf("\t\t --> Timeout during test")
			return
		}
	}
}

// 1 second after end of dkg
var testBeaconOffset = 1
var testDkgTimeout = 2 * time.Second

// Test that the normal dkg process works correctly
func TestRunDKG(t *testing.T) {
	n := 4
	expectedBeaconPeriod := 5 * time.Second
	sch, beaconID := scheme.GetSchemeFromEnv(), test.GetBeaconIDFromEnv()

	dt := NewDrandTestScenario(t, n, key.DefaultThreshold(n), expectedBeaconPeriod, sch, beaconID)
	defer dt.Cleanup()

	group := dt.RunDKG()

	t.Log(group)

	assert.Equal(t, 3, group.Threshold)
	assert.Equal(t, expectedBeaconPeriod, group.Period)
	assert.Equal(t, time.Duration(0), group.CatchupPeriod)
	assert.Equal(t, n, len(group.Nodes))
	assert.Equal(t, int64(449884810), group.GenesisTime)
}

// Test dkg for a large quantity of nodes (22 nodes)
func TestRunDKGLarge(t *testing.T) {
	if testing.Short() {
		t.Skip("skipping test in short mode.")
	}

	setFDLimit(t)

	n := 22
	expectedBeaconPeriod := 5 * time.Second
	sch, beaconID := scheme.GetSchemeFromEnv(), test.GetBeaconIDFromEnv()

	dt := NewDrandTestScenario(t, n, key.DefaultThreshold(n), expectedBeaconPeriod, sch, beaconID)
	defer dt.Cleanup()

	group := dt.RunDKG()

	assert.Equal(t, 12, group.Threshold)
	assert.Equal(t, expectedBeaconPeriod, group.Period)
	assert.Equal(t, time.Duration(0), group.CatchupPeriod)
	assert.Equal(t, n, len(group.Nodes))
	assert.Equal(t, int64(449884810), group.GenesisTime)
}

// Test Start/Stop after DKG
// Run DKG
// Stop last node
// Restart last node and wait catch up
// Check beacon still works and length is correct
func TestDrandDKGFresh(t *testing.T) {
	n := 4
	beaconPeriod := 1 * time.Second
	sch, beaconID := scheme.GetSchemeFromEnv(), test.GetBeaconIDFromEnv()

	dt := NewDrandTestScenario(t, n, key.DefaultThreshold(n), beaconPeriod, sch, beaconID)
	defer dt.Cleanup()

	// Run DKG
	finalGroup := dt.RunDKG()

	// make the last node fail (stop)
	lastNode := dt.nodes[n-1]
	restOfNodes := dt.nodes[:n-1]

	t.Logf("Stop last node %s", lastNode.addr)
	dt.StopMockNode(lastNode.addr, false)

	// move time to genesis
	dt.SetMockClock(t, finalGroup.GenesisTime)
	t.Logf("Time = %d", finalGroup.GenesisTime)

	// two = genesis + 1st round (happens at genesis)
	t.Log("Check Beacon Length")
	dt.CheckBeaconLength(t, restOfNodes, 2)

	t.Logf("Start last node %s", lastNode.addr)
	dt.StartDrand(lastNode.addr, true, false)

	// The catchup process will finish when node gets the previous beacons (1st round)
	dt.WaitUntilRound(t, lastNode, 1)

	dt.AdvanceMockClock(t, beaconPeriod)

	t.Log("Check Beacon Length")
	dt.CheckBeaconLength(t, dt.nodes, 3)

	t.Log("Check Beacon Public")
	response := dt.CheckPublicBeacon(lastNode.addr, false)
	assert.Equal(t, uint64(2), response.Round)
}

// Test dkg when two nodes cannot broadcast messages between them. The rest of the nodes
// will be able to broadcast messages, so the process should finish successfully
// Given 4 nodes = [ 0, 1, 2, 3]
// 1. Limit communication between 1 and 2
// 2. Run DKG
// 3. Run reshare
func TestRunDKGBroadcastDeny(t *testing.T) {
	n := 4
	thr := 3
	beaconPeriod := 1 * time.Second
	sch, beaconID := scheme.GetSchemeFromEnv(), test.GetBeaconIDFromEnv()

	dt := NewDrandTestScenario(t, n, thr, beaconPeriod, sch, beaconID)
	defer dt.Cleanup()

	// close connection between a pair of nodes
	node1 := dt.nodes[1]
	node2 := dt.nodes[2]

	t.Log("Setting node 1 not to broadcast messages to the node 2")
	node1.drand.DenyBroadcastTo(t, node2.addr)

	t.Log("Setting node 2 not to broadcast messages to the node 1")
	node2.drand.DenyBroadcastTo(t, node1.addr)

	group1 := dt.RunDKG()

	// Advance clock
	dt.SetMockClock(t, group1.GenesisTime)
	dt.AdvanceMockClock(t, 1*time.Second)

	group2, err := dt.RunReshare(t,
		&reshareConfig{
			oldRun:  n,
			newThr:  thr,
			timeout: time.Second,
		})
	require.NoError(t, err)
	require.NotNil(t, group2)

	t.Log("Resharing complete")
}

// Test the dkg reshare can be forced to restart and finish successfully
// when another dkg reshare was running before
func TestRunDKGReshareForce(t *testing.T) {
	oldNodes := 4
	oldThreshold := 3
	timeout := 1 * time.Second
	beaconPeriod := 2 * time.Second
	sch, beaconID := scheme.GetSchemeFromEnv(), test.GetBeaconIDFromEnv()

	dt := NewDrandTestScenario(t, oldNodes, oldThreshold, beaconPeriod, sch, beaconID)
	defer dt.Cleanup()

	group1 := dt.RunDKG()

	dt.SetMockClock(t, group1.GenesisTime)

	// wait to get first round
	t.Logf("Getting round %d", 0)
	err := dt.WaitUntilRound(t, dt.nodes[0], 1)
	require.NoError(t, err)

	// run the resharing
	stateCh := make(chan int)
	errFirstTry := make(chan error)
	go func() {
		t.Log("[ReshareForce] Start reshare")
		_, err := dt.RunReshare(t,
			&reshareConfig{
				stateCh:    stateCh,
				oldRun:     oldNodes,
				newThr:     oldThreshold,
				timeout:    timeout,
				onlyLeader: true,
			})
		errFirstTry <- err
	}()

	var resharingRunning bool
	for !resharingRunning {
		select {
		case state := <-stateCh:
			if state == ReshareUnlock {
				resharingRunning = true
			}
		case <-time.After(2 * time.Minute):
			t.Errorf("Timeout waiting reshare process to get unlock phase")
		}
	}
	// first resharing should fail
	select {
	case err := <-errFirstTry:
		require.Error(t, err)
	case <-time.After(2 * time.Minute):
		t.Errorf("timeout of the first resharing output")
	}

	// do a few periods
	for i := 0; i < 2; i++ {
		dt.AdvanceMockClock(t, group1.Period)
		err := dt.WaitUntilRound(t, dt.nodes[0], uint64(2+i))
		require.NoError(t, err)
	}

	// force
	t.Log("[reshare] Start again!")
	group3, err := dt.RunReshare(t,
		&reshareConfig{
			oldRun:  oldNodes,
			newThr:  oldThreshold,
			timeout: timeout,
			force:   true,
		})

	// second resharing should succeed
	require.NoError(t, err, "second resharing failed")

	t.Log("[reshare] Move to response phase!")
	t.Logf("[reshare] Group: %s", group3)
}

// This tests when a node first signal his intention to participate into a
// resharing but is down right after  - he shouldn't be in the final group
func TestRunDKGReshareAbsentNode(t *testing.T) {
	oldNodes, newNodes := 3, 4
	oldThreshold, newThreshold := 2, 3
	timeout, beaconPeriod := 1*time.Second, 2*time.Second
	sch, beaconID := scheme.GetSchemeFromEnv(), test.GetBeaconIDFromEnv()

	dt := NewDrandTestScenario(t, oldNodes, oldThreshold, beaconPeriod, sch, beaconID)
	defer dt.Cleanup()

	group1 := dt.RunDKG()

	dt.SetMockClock(t, group1.GenesisTime)
	err := dt.WaitUntilChainIsServing(t, dt.nodes[0])
	require.NoError(t, err)

	// move to genesis time - so nodes start to make a round
	// dt.AdvanceMockClock(t,offsetGenesis)
	// two = genesis + 1st round (happens at genesis)

	t.Log("Check Beacon Length")
	dt.CheckBeaconLength(t, dt.nodes, 2)

	// so nodes think they are going forward with round 2
	dt.AdvanceMockClock(t, 1*time.Second)

	t.Log("Adding new nodes to the group")
	nodesToAdd := newNodes - oldNodes
	dt.SetupNewNodes(t, nodesToAdd)

	// we want to stop one node right after the group is created
	nodeIndexToStop := 1
	nodeToStop := dt.nodes[nodeIndexToStop]
	leader := 0

	dt.nodes[leader].drand.setupCB = func(g *key.Group) {
		t.Logf("Stopping node %d \n", nodeIndexToStop)
		nodeToStop.daemon.Stop(context.Background())
		t.Logf("Node %d stopped \n", nodeIndexToStop)
	}

	t.Log("Setup reshare done. Starting reshare... Ignoring reshare errors")
	newGroup, err := dt.RunReshare(t, &reshareConfig{
		oldRun:    oldNodes,
		newRun:    nodesToAdd,
		newThr:    newThreshold,
		timeout:   timeout,
		ignoreErr: true,
	})
	require.NoError(t, err)
	require.NotNil(t, newGroup)

	// the node that had stopped must not be in the group
	t.Logf("Check node %d is not included in the group \n", nodeIndexToStop)
	missingPublic := nodeToStop.drand.priv.Public
	require.Nil(t, newGroup.Find(missingPublic), "missing public is found", missingPublic)
}

<<<<<<< HEAD
//nolint:funlen
=======
>>>>>>> 60b20f67
// The test creates the scenario where one node made a complaint during the DKG, at the second phase, so normally,
// there should be a "Justification" at the third phase. In this case, there is not. This scenario
// can happen if there is an offline node right at the beginning of DKG that don't even send any message.
//
//nolint:funlen
func TestRunDKGReshareTimeout(t *testing.T) {
	oldNodes, newNodes, oldThreshold, newThreshold := 3, 4, 2, 3
	timeout, beaconPeriod := 1*time.Second, 2*time.Second
	offline := 1
	sch, beaconID := scheme.GetSchemeFromEnv(), test.GetBeaconIDFromEnv()

	dt := NewDrandTestScenario(t, oldNodes, oldThreshold, beaconPeriod, sch, beaconID)
	defer dt.Cleanup()

	group1 := dt.RunDKG()

	dt.SetMockClock(t, group1.GenesisTime)
	dt.WaitUntilChainIsServing(t, dt.nodes[0])

	// move to genesis time - so nodes start to make a round
	// dt.AdvanceMockClock(t,offsetGenesis)
	// two = genesis + 1st round (happens at genesis)

	t.Log("Check Beacon Length")
	dt.CheckBeaconLength(t, dt.nodes, 2)

	// so nodes think they are going forward with round 2
	dt.AdvanceMockClock(t, 1*time.Second)

	// + offline makes sure t
	nodesToKeep := oldNodes - offline
	nodesToAdd := newNodes - nodesToKeep
	dt.SetupNewNodes(t, nodesToAdd)

	t.Log("Setup reshare done. Starting reshare.")

	// run the resharing
	doneReshare := make(chan *key.Group)
	go func() {
		t.Log("[reshare] Start reshare")
		// XXX: notice that the RunReshare is already running AdvanceMockClock on its own after a while!!
		group, err := dt.RunReshare(t,
			&reshareConfig{
				oldRun:  nodesToKeep,
				newRun:  nodesToAdd,
				newThr:  newThreshold,
				timeout: timeout,
			})
		require.NoError(t, err)
		doneReshare <- group
	}()
	time.Sleep(3 * time.Second)

	// XXX: this isn't always the case: it can already have reached past this at this point because of the above Sleep.
	t.Log("Move to response phase")
	dt.AdvanceMockClock(t, timeout)

	// TODO: How to remove this sleep? How to check when a node is at this stage
	// at this point in time, nodes should have gotten all deals and send back their responses to all nodes
	time.Sleep(getSleepDuration())

	t.Log("Move to justification phase")
	dt.AdvanceMockClock(t, timeout)

	// TODO: How to remove this sleep? How to check when a node is at this stage
	// at this time, all nodes received the responses of each other nodes but
	// there is one node missing so they expect justifications
	time.Sleep(getSleepDuration())

	// TODO: How to remove this sleep? How to check when a node is at this stage
	t.Log("Move to finish phase")
	dt.AdvanceMockClock(t, timeout)

	time.Sleep(getSleepDuration())
	// at this time they received no justification from the missing node so he's
	// excluded of the group and the dkg should finish
	// time.Sleep(10 * time.Second)

	var resharedGroup *key.Group
	select {
	case resharedGroup = <-doneReshare:
	case <-time.After(1 * time.Second):
		require.True(t, false)
	}

	t.Logf("[reshare] Group: %s", resharedGroup)

	transitionTime := resharedGroup.TransitionTime
	now := dt.Now().Unix()

	// move to the transition time period by period - do not skip potential
	// periods as to emulate the normal time behavior
	for now < transitionTime-1 {
		dt.AdvanceMockClock(t, beaconPeriod)
		t.Log("Check Beacon Public on Leader")
		dt.CheckPublicBeacon(dt.Ids(1, false)[0], false)
		now = dt.Now().Unix()
	}

	// move to the transition time
	dt.SetMockClock(t, resharedGroup.TransitionTime)
	time.Sleep(getSleepDuration())

	// test that all nodes in the new group have generated a new beacon
	root := dt.resharedNodes[0].drand
	rootID := root.priv.Public
	cm := root.opts.certmanager
	client := net.NewGrpcClientFromCertManager(cm)
	ctx, cancel := context.WithCancel(context.Background())
	defer cancel()
	resp, err := client.PublicRand(ctx, rootID, new(drand.PublicRandRequest))
	require.NoError(t, err)
	for _, n := range dt.resharedNodes[1:] {
		resp2, err := client.PublicRand(ctx, n.drand.priv.Public, new(drand.PublicRandRequest))
		require.NoError(t, err)
		require.Equal(t, resp, resp2)
	}
}

<<<<<<< HEAD
//nolint:funlen
=======
>>>>>>> 60b20f67
// This test is where a client can stop the resharing in process and start again
//
//nolint:funlen
func TestRunDKGResharePreempt(t *testing.T) {
	if os.Getenv("CI") != "" {
		t.Skip("Skipping testing in CI environment")
	}

	oldN := 3
	newN := 3
	Thr := 2
	timeout := 1 * time.Second
	beaconPeriod := 2 * time.Second
	sch, beaconID := scheme.GetSchemeFromEnv(), test.GetBeaconIDFromEnv()

	dt := NewDrandTestScenario(t, oldN, Thr, beaconPeriod, sch, beaconID)
	defer dt.Cleanup()

	group1 := dt.RunDKG()

	dt.SetMockClock(t, group1.GenesisTime)
	dt.WaitUntilChainIsServing(t, dt.nodes[0])

	// move to genesis time - so nodes start to make a round
	t.Log("Check Beacon Length")
	dt.CheckBeaconLength(t, dt.nodes, 2)

	// so nodes think they are going forward with round 2
	dt.AdvanceMockClock(t, 1*time.Second)

	// first, the leader is going to start running a failed reshare:
	oldNode := dt.group.Find(dt.nodes[0].drand.priv.Public)
	if oldNode == nil {
		panic("Leader not found in old group")
	}

	// old root: oldNode.Index leater: leader.addr
	oldDone := make(chan error, 1)
	go func() {
		client, err := net.NewControlClient(dt.nodes[0].drand.opts.controlPort)
		require.NoError(t, err)

		t.Log("Init reshare on leader")
		_, err = client.InitReshareLeader(newN, Thr, timeout, 0, "unused secret", "", testBeaconOffset, beaconID)

		// Done resharing
		if err == nil {
			panic("initial reshare should fail.")
		}
		oldDone <- err
	}()
	time.Sleep(100 * time.Millisecond)

	// run the resharing
	doneReshare := make(chan *key.Group, 1)
	go func() {
		g, err := dt.RunReshare(t,
			&reshareConfig{
				oldRun:  oldN,
				newThr:  Thr,
				timeout: timeout,
			})
		require.NoError(t, err)
		doneReshare <- g
	}()
	time.Sleep(time.Second)

	dt.AdvanceMockClock(t, time.Second)
	time.Sleep(time.Second)

	t.Log("Move to response phase")
	dt.AdvanceMockClock(t, timeout)

	// TODO: How to remove this sleep? How to check when a node is at this stage
	// at this point in time, nodes should have gotten all deals and send back
	// their responses to all nodes
	time.Sleep(getSleepDuration())

	t.Log("Move to justification phase")
	dt.AdvanceMockClock(t, timeout)

	// TODO: How to remove this sleep? How to check when a node is at this stage
	// at this time, all nodes received the responses of each other nodes but
	// there is one node missing so they expect justifications
	time.Sleep(getSleepDuration())

	// TODO: How to remove this sleep? How to check when a node is at this stage
	t.Log("Move to finish phase")
	dt.AdvanceMockClock(t, timeout)
	time.Sleep(getSleepDuration())

	// at this time they received no justification from the missing node so he's
	// exlucded of the group and the dkg should finish
	select {
	case <-doneReshare:
	case <-time.After(1 * time.Second):
		panic("expect dkg to have finished within one second")
	}
	select {
	case <-oldDone:
	case <-time.After(1 * time.Second):
		panic("expect aborted dkg to fail")
	}

	t.Log("Check Beacon Public")
	dt.CheckPublicBeacon(dt.Ids(1, false)[0], false)
}

// Check they all have same chain info
func TestDrandPublicChainInfo(t *testing.T) {
	n := 10
	thr := key.DefaultThreshold(n)
	p := 1 * time.Second
	sch, beaconID := scheme.GetSchemeFromEnv(), test.GetBeaconIDFromEnv()

	dt := NewDrandTestScenario(t, n, thr, p, sch, beaconID)
	defer dt.Cleanup()

	group := dt.RunDKG()

	chainInfo := chain.NewChainInfo(group)
	certManager := dt.nodes[0].drand.opts.certmanager
	client := NewGrpcClientFromCert(chainInfo.Hash(), certManager)

	for i, node := range dt.nodes {
		d := node.drand
		t.Logf("Getting chain info from node %d \n", i)
		received, err := client.ChainInfo(d.priv.Public)

		require.NoError(t, err, fmt.Sprintf("addr %s", node.addr))

		t.Logf("Check Node %d has the same chain info \n", i)
		require.True(t, chainInfo.Equal(received))
	}

	for i, node := range dt.nodes {
		var found bool
		addr := node.addr
		public := node.drand.priv.Public

		// Looking for node i inside the group file
		for _, n := range group.Nodes {
			sameAddr := n.Address() == addr
			sameKey := n.Key.Equal(public.Key)
			sameTLS := n.IsTLS() == public.TLS

			if sameAddr && sameKey && sameTLS {
				found = true
				break
			}
		}

		t.Logf("Check if node %d is present on the group with the correct configuration \n", i)
		require.True(t, found)
	}

	// rest := net.NewRestClientFromCertManager(cm)
	// restGroup, err := rest.Group(context.TODO(), dt.nodes[0].drand.priv.Public, &drand.GroupRequest{})
	// require.NoError(t, err)
	// received, err := key.GroupFromProto(restGroup)
	// require.NoError(t, err)
	// require.True(t, group.Equal(received))
}

// Test if we can correctly fetch the rounds after a DKG using the PublicRand RPC call
func TestDrandPublicRand(t *testing.T) {
	n := 4
	thr := key.DefaultThreshold(n)
	p := 1 * time.Second
	sch, beaconID := scheme.GetSchemeFromEnv(), test.GetBeaconIDFromEnv()

	dt := NewDrandTestScenario(t, n, thr, p, sch, beaconID)
	defer dt.Cleanup()

	group := dt.RunDKG()

	root := dt.nodes[0].drand
	rootID := root.priv.Public

	dt.SetMockClock(t, group.GenesisTime)
	dt.WaitUntilChainIsServing(t, dt.nodes[0])

	err := dt.WaitUntilRound(t, dt.nodes[0], 1)
	require.NoError(t, err)

	// do a few periods
	for i := 0; i < 3; i++ {
		dt.AdvanceMockClock(t, group.Period)

		err = dt.WaitUntilRound(t, dt.nodes[0], uint64(i+2))
		require.NoError(t, err)
	}

	cm := root.opts.certmanager
	client := net.NewGrpcClientFromCertManager(cm)

	ctx, cancel := context.WithCancel(context.Background())
	defer cancel()

	// get last round first
	t.Log("Getting the last round first")
	resp, err := client.PublicRand(ctx, rootID, new(drand.PublicRandRequest))
	require.NoError(t, err)

	// get next rounds
	initRound := resp.Round + 1
	max := initRound + 4
	for i := initRound; i < max; i++ {
		t.Logf("Move clock to generate a new round %d \n", i)
		dt.AdvanceMockClock(t, group.Period)

		err = dt.WaitUntilRound(t, dt.nodes[0], i)
		require.NoError(t, err)

		req := new(drand.PublicRandRequest)
		req.Round = i

		t.Logf("Getting the actual rand %d \n", i)
		resp, err := client.PublicRand(ctx, rootID, req)
		require.NoError(t, err)

		t.Logf("Checking if the round we got (%d) is the expected one (%d) \n", resp.Round, i)
		require.Equal(t, i, resp.Round)
	}
}

// Test if the we can correctly fetch the rounds after a DKG using the
// PublicRandStream RPC call
// It also test the follow method call (it avoid redoing an expensive and long
// setup on CI to test both behaviors).
func TestDrandPublicStream(t *testing.T) {
	n := 4
	thr := key.DefaultThreshold(n)
	p := 1 * time.Second
	sch, beaconID := scheme.GetSchemeFromEnv(), test.GetBeaconIDFromEnv()

	dt := NewDrandTestScenario(t, n, thr, p, sch, beaconID)
	defer dt.Cleanup()

	group := dt.RunDKG()

	root := dt.nodes[0]
	rootID := root.drand.priv.Public

	dt.SetMockClock(t, group.GenesisTime)
	dt.WaitUntilChainIsServing(t, dt.nodes[0])

	// do a few periods
	for i := 0; i < 3; i++ {
		dt.AdvanceMockClock(t, group.Period)

		// +2 because rounds start at 1, and at genesis time, drand generates
		// first round already
		err := dt.WaitUntilRound(t, dt.nodes[0], uint64(i+2))
		require.NoError(t, err)
	}

	cm := root.drand.opts.certmanager
	client := net.NewGrpcClientFromCertManager(cm)

	ctx, cancel := context.WithTimeout(context.Background(), 15*time.Second)
	defer cancel()

	// get last round first
	t.Log("Getting the last round first with PublicRand method")
	resp, err := client.PublicRand(ctx, rootID, new(drand.PublicRandRequest))
	require.NoError(t, err)

	//  run streaming and expect responses
	req := &drand.PublicRandRequest{Round: resp.GetRound()}
	respCh, err := client.PublicRandStream(ctx, root.drand.priv.Public, req)
	require.NoError(t, err)

	// expect first round now since node already has it
	t.Log("Waiting to receive the first round as the node should have it now...")
	select {
	case beacon := <-respCh:
		t.Logf("First round rcv %d \n", resp.GetRound())
		require.Equal(t, beacon.GetRound(), resp.GetRound())

	case <-time.After(100 * time.Millisecond):
		t.Logf("First round NOT rcv. Timeout has passed \n")
		require.True(t, false, "too late for the first round, it didn't reply in time")
	}

	nTry := 4
	// we expect the next one now
	initRound := resp.Round + 1
	maxRound := initRound + uint64(nTry)
	t.Logf("Streaming for future rounds starting from %d", initRound)

	for round := initRound; round < maxRound; round++ {
		// move time to next period
		dt.AdvanceMockClock(t, group.Period)

		select {
		case beacon := <-respCh:
			require.Equal(t, beacon.GetRound(), round)
		case <-time.After(1 * time.Second):
			t.Logf("Round %d NOT rcv. Timeout has passed \n", round)
			require.True(t, false, fmt.Sprintf("too late for streaming, round %d didn't reply in time", round))
		}
	}

	// try fetching with round 0 -> get latest
	t.Logf("Streaming for rounds starting from %d to %d", 0, maxRound)

	respCh, err = client.PublicRandStream(ctx, root.drand.priv.Public, new(drand.PublicRandRequest))
	require.NoError(t, err)

	select {
	case <-respCh:
		require.False(t, true, "shouldn't get a round if time doesn't go by")

	case <-time.After(50 * time.Millisecond):
		// correct
	}

	dt.AdvanceMockClock(t, group.Period)
	select {
	case resp := <-respCh:
		t.Logf("Round %d rcv \n", maxRound)
		require.Equal(t, maxRound, resp.GetRound())

	case <-time.After(50 * time.Millisecond):
		// correct
	}
}

func expectChanFail(t *testing.T, errCh chan error) {
	t.Helper()
	select {
	case e := <-errCh:
		if errors.Is(e, io.EOF) {
			t.Fatal("should have errored but got EOF")
		}
		t.Logf("An error was received as expected: %v", e)
	case <-time.After(100 * time.Millisecond):
		t.Fatal("An error should have been received.")
	}
}

// This test makes sure the "FollowChain" grpc method works fine
<<<<<<< HEAD
=======
//
>>>>>>> 60b20f67
//nolint:funlen
func TestDrandFollowChain(t *testing.T) {
	n, p := 4, 1*time.Second
	sch, beaconID := scheme.GetSchemeFromEnv(), test.GetBeaconIDFromEnv()

	dt := NewDrandTestScenario(t, n, key.DefaultThreshold(n), p, sch, beaconID)
	defer dt.Cleanup()

	group := dt.RunDKG()
	rootID := dt.nodes[0].drand.priv.Public

	dt.SetMockClock(t, group.GenesisTime)
	dt.WaitUntilChainIsServing(t, dt.nodes[0])

	// do a few periods
	for i := 0; i < 6; i++ {
		dt.AdvanceMockClock(t, group.Period)

		// +2 because rounds start at 1, and at genesis time, drand generates
		// first round already
		err := dt.WaitUntilRound(t, dt.nodes[0], uint64(i+2))
		require.NoError(t, err)
	}

	client := net.NewGrpcClientFromCertManager(dt.nodes[0].drand.opts.certmanager)
	ctx, cancel := context.WithCancel(context.Background())
	defer cancel()

	// get last round first
	resp, err := client.PublicRand(ctx, rootID, new(drand.PublicRandRequest))
	require.NoError(t, err)

	// TEST setup a new node and fetch history
	newNode := dt.SetupNewNodes(t, 1)[0]
	newClient, err := net.NewControlClient(newNode.drand.opts.controlPort)
	require.NoError(t, err)

	addrToFollow := []string{rootID.Address()}
	hash := fmt.Sprintf("%x", chain.NewChainInfo(group).Hash())
	tls := true

	// First try with an invalid hash info
	t.Logf(" \t [-] Trying to follow with an invalid hash\n")
	ctx, cancel = context.WithCancel(context.Background())
	_, errCh, _ := newClient.StartFollowChain(ctx, "deadbeef", addrToFollow, tls, 10000, beaconID)
	expectChanFail(t, errCh)
	cancel()

	// testing with a non hex hash
	t.Logf(" \t [-] Trying to follow with a non-hex hash\n")
	ctx, cancel = context.WithCancel(context.Background())
	_, _, err = newClient.StartFollowChain(ctx, "tutu", addrToFollow, tls, 10000, beaconID)
	require.Error(t, err)
	cancel()

	// testing with a invalid beaconID
	t.Logf("T \t [-] rying to follow with an invalid beaconID\n")
	ctx, cancel = context.WithCancel(context.Background())
	_, errCh, _ = newClient.StartFollowChain(ctx, hash, addrToFollow, tls, 10000, "tutu")
	expectChanFail(t, errCh)
	cancel()

	fn := func(upTo, exp uint64) {
		ctx, cancel := context.WithCancel(context.Background())

		t.Logf(" \t [-] Starting to follow chain with a valid hash. %d <= %d \n", upTo, exp)
		t.Logf(" \t\t --> beaconID: %s ; hash-chain: %s", beaconID, hash)
		progress, errCh, err := newClient.StartFollowChain(ctx, hash, addrToFollow, tls, upTo, beaconID)
		require.NoError(t, err)

		for goon := true; goon; {
			select {
			case p, ok := <-progress:
				t.Logf(" \t\t --> Received progress: %d / %d \n", p.Current, p.Target)
				if ok && p.Current == exp {
					t.Logf("\t\t -->Successful beacon rcv. Round: %d.", exp)
					goon = false
					break
				}
			case e := <-errCh:
				if errors.Is(e, io.EOF) { // means we've reached the end
					t.Logf("\t\t -->Got EOF from daemon.")
					goon = false
					break
				}
				t.Logf("\t\t -->Unexpected error received: %v.", e)
				require.NoError(t, e)
			case <-time.After(2 * time.Second):
				t.Fatalf("\t\t --> Timeout during test")
			}
		}

		t.Logf(" \t\t --> Done, proceeding to check store now.\n")

		// cancel the operation
		cancel()

		// check if the beacon is in the database
		store, err := newNode.drand.createBoltStore()
		require.NoError(t, err)
		defer store.Close()

		lastB, err := store.Last()
		require.NoError(t, err)
		require.Equal(t, exp, lastB.Round, "found %d vs expected %d", lastB.Round, exp)
	}

	fn(resp.GetRound()-2, resp.GetRound()-2)
	fn(0, resp.GetRound())
}

// This test makes sure the "StartCheckChain" grpc method works fine
<<<<<<< HEAD
=======
//
>>>>>>> 60b20f67
//nolint:funlen
func TestDrandCheckChain(t *testing.T) {
	n, p := 4, 1*time.Second
	sch, beaconID := scheme.GetSchemeFromEnv(), test.GetBeaconIDFromEnv()

	dt := NewDrandTestScenario(t, n, key.DefaultThreshold(n), p, sch, beaconID)
	defer dt.Cleanup()

	group := dt.RunDKG()
	rootID := dt.nodes[0].drand.priv.Public

	dt.SetMockClock(t, group.GenesisTime)
	dt.WaitUntilChainIsServing(t, dt.nodes[0])

	// do a few periods
	for i := 0; i < 6; i++ {
		dt.AdvanceMockClock(t, group.Period)

		// +2 because rounds start at 1, and at genesis time, drand generates
		// first round already
		err := dt.WaitUntilRound(t, dt.nodes[0], uint64(i+2))
		require.NoError(t, err)
	}

	client := net.NewGrpcClientFromCertManager(dt.nodes[0].drand.opts.certmanager)
	ctx, cancel := context.WithCancel(context.Background())

	// get last round first
	resp, err := client.PublicRand(ctx, rootID, new(drand.PublicRandRequest))
	require.NoError(t, err)
	current := resp.GetRound()

	fmt.Println(current)

	ctrlClient, err := net.NewControlClient(dt.nodes[0].drand.opts.controlPort)
	require.NoError(t, err)
	tls := true

	// First try with an invalid hash info
	t.Logf("Trying to resync with an invalid address\n")

	_, errCh, _ := ctrlClient.StartCheckChain(context.Background(), "deadbeef", nil, tls, 10000, beaconID)
	expectChanFail(t, errCh)

	// Next trying with a fully valid chain
	cancel()
	ctx, cancel = context.WithCancel(context.Background())
	hash := fmt.Sprintf("%x", chain.NewChainInfo(group).Hash())
	addrToFollow := []string{rootID.Address()}
	upTo := uint64(5)

	t.Logf(" \t [-] Starting resync chain with a valid hash.")
	t.Logf(" \t\t --> beaconID: %s ; hash-chain: %s", beaconID, hash)
	progress, errCh, err := ctrlClient.StartCheckChain(ctx, hash, addrToFollow, tls, upTo, beaconID)
	require.NoError(t, err)
	consumeProgress(t, progress, errCh, upTo, true)
	// check that progress is (0, 0)
	consumeProgress(t, progress, errCh, 0, false)

	t.Logf(" \t\t --> Done, canceling.\n")
	cancel()
	ctx, cancel = context.WithCancel(context.Background())
	defer cancel()

	t.Logf(" \t\t --> Stopping node.s\n")
	dt.StopMockNode(dt.nodes[0].addr, false)

	t.Logf(" \t\t --> Done, proceeding to modify store now.\n")
	store, err := dt.nodes[0].drand.createBoltStore()
	require.NoError(t, err)

	t.Logf(" \t\t --> Opened store. Getting 4th beacon\n")
	beac, err := store.Get(upTo - 1)
	require.NoError(t, err)
	require.Equal(t, upTo-1, beac.Round, "found %d vs expected %d", beac.Round, upTo-1)

	t.Logf(" \t\t --> Deleting 4th beacon.\n")
	err = store.Del(upTo - 1)
	require.NoError(t, err)
	store.Close()

	t.Logf(" \t\t --> Re-Starting node.\n")
	dt.StartDrand(dt.nodes[0].addr, false, false)

	t.Logf(" \t\t --> Making sure the beacon is now missing.\n")
	_, err = client.PublicRand(ctx, rootID, &drand.PublicRandRequest{Round: upTo - 1})
	require.Error(t, err)

	t.Logf(" \t\t --> Re-Running resync in dry run.\n")
	progress, errCh, err = ctrlClient.StartCheckChain(ctx, hash, addrToFollow, tls, upTo, beaconID)
	require.NoError(t, err)
	consumeProgress(t, progress, errCh, upTo, true)
	// check that progress is (0, 1)
	consumeProgress(t, progress, errCh, 1, false)

	// we wait to make sure everything is done on the sync manager side before testing.
	time.Sleep(time.Second)

	// check dry-run worked and we still get an error
	_, err = client.PublicRand(ctx, rootID, &drand.PublicRandRequest{Round: upTo - 1})
	require.Error(t, err)

	t.Logf(" \t\t --> Re-Running resync and correct the error.\n")
	progress, errCh, err = ctrlClient.StartCheckChain(ctx, hash, nil, tls, upTo, beaconID)
	require.NoError(t, err)
	consumeProgress(t, progress, errCh, upTo, true)
	// check that progress is (0, 1)
	consumeProgress(t, progress, errCh, 1, false)
	// goes on with correcting the chain
	consumeProgress(t, progress, errCh, 1, true)
	// now the progress chan should be closed
	_, ok := <-progress
	require.False(t, ok)

	// we wait to make sure everything is done on the sync manager side before testing.
	time.Sleep(time.Second)

	// check we don't get an error anymore
	resp, err = client.PublicRand(ctx, rootID, &drand.PublicRandRequest{Round: upTo - 1})
	require.NoError(t, err)
	require.Equal(t, upTo-1, resp.Round)
}

// Test if we can correctly fetch the rounds through the local proxy
func TestDrandPublicStreamProxy(t *testing.T) {
	n := 4
	thr := key.DefaultThreshold(n)
	p := 1 * time.Second
	sch, beaconID := scheme.GetSchemeFromEnv(), test.GetBeaconIDFromEnv()

	dt := NewDrandTestScenario(t, n, thr, p, sch, beaconID)
	defer dt.Cleanup()

	group := dt.RunDKG()

	root := dt.nodes[0]
	dt.SetMockClock(t, group.GenesisTime)
	err := dt.WaitUntilChainIsServing(t, dt.nodes[0])
	if err != nil {
		t.Log("Error waiting until chain is serving:", err)
		t.Fail()
	}

	// do a few periods
	for i := 0; i < 3; i++ {
		dt.AdvanceMockClock(t, group.Period)
		// +2 because rounds start at 1, and at genesis time, drand generates
		// first round already
		err := dt.WaitUntilRound(t, dt.nodes[0], uint64(i+2))
		require.NoError(t, err)
	}

	client := &drandProxy{root.drand}
	ctx, cancel := context.WithTimeout(context.Background(), 15*time.Second)
	defer cancel()

	// get last round first
	t.Logf("Getting round %d", 0)
	resp, err := client.Get(ctx, 0)
	require.NoError(t, err)

	//  run streaming and expect responses
	t.Log("Watching new rounds generated")
	rc := client.Watch(ctx)

	// expect first round now since node already has it
	dt.AdvanceMockClock(t, group.Period)
	beacon, ok := <-rc
	if !ok {
		panic("expected beacon")
	}

	t.Logf("Round received %d", beacon.Round())
	require.Equal(t, beacon.Round(), resp.Round()+1)

	nTry := 4
	// we expect the next one now
	initRound := resp.Round() + 2
	maxRound := initRound + uint64(nTry)
	for round := initRound; round < maxRound; round++ {
		// move time to next period
		dt.AdvanceMockClock(t, group.Period)
		err := dt.WaitUntilRound(t, dt.nodes[0], round)
		require.NoError(t, err)

		beacon, ok = <-rc

		require.True(t, ok)

		t.Logf("Round received %d", beacon.Round())
		require.Equal(t, round, beacon.Round())
	}
}

func TestReshareWithInvalidBeaconIdInMetadataFailsButNoSegfault(t *testing.T) {
	n := 3
	thr := key.DefaultThreshold(n)
	p := 1 * time.Second
	sch, beaconID := scheme.GetSchemeFromEnv(), test.GetBeaconIDFromEnv()

	dt := NewDrandTestScenario(t, n, thr, p, sch, beaconID)
	_ = dt.RunDKG()

	nonsenseBeaconID := "completely made up"
	resharePacket := drand.InitResharePacket{
		Old: &drand.GroupInfo{
			Location: &drand.GroupInfo_Path{
				Path: "http://localhost:8080",
			},
		},
		Info: &drand.SetupInfoPacket{
			Leader:        false,
			LeaderAddress: "whatever",
			LeaderTls:     false,
			Nodes:         uint32(n),
			Threshold:     uint32(thr),
			Timeout:       100,
			BeaconOffset:  100,
			DkgOffset:     1,
			Secret:        []byte("doesntmatter"),
			Force:         false,
		},
		Metadata: &common.Metadata{
			BeaconID: nonsenseBeaconID,
		},
	}
	_, err := dt.nodes[1].daemon.InitReshare(context.Background(), &resharePacket)
	assert.EqualError(
		t,
		err,
		"beacon with ID "+nonsenseBeaconID+" could not be found - make sure you have passed the id flag or have a default beacon",
	)
}

func TestReshareWithoutOldGroupFailsButNoSegfault(t *testing.T) {
	n := 3
	thr := key.DefaultThreshold(n)
	p := 1 * time.Second
	sch, beaconID := scheme.GetSchemeFromEnv(), test.GetBeaconIDFromEnv()

	dt := NewDrandTestScenario(t, n, thr, p, sch, beaconID)
	defer dt.Cleanup()
	_ = dt.RunDKG()

	resharePacket := drand.InitResharePacket{
		Old: nil,
		Info: &drand.SetupInfoPacket{
			Leader:        false,
			LeaderAddress: "whatever",
			LeaderTls:     false,
			Nodes:         uint32(n),
			Threshold:     uint32(thr),
			Timeout:       100,
			BeaconOffset:  100,
			DkgOffset:     1,
			Secret:        []byte("doesntmatter"),
			Force:         false,
		},
	}

	_, err := dt.nodes[1].daemon.InitReshare(context.Background(), &resharePacket)
	assert.EqualError(t, err, "cannot reshare without an old group")
}

func TestModifyingGroupFileManuallyDoesNotSegfault(t *testing.T) {
	// set up 3 nodes for a test
	n := 3
	thr := key.DefaultThreshold(n)
	p := 1 * time.Second
	sch, beaconID := scheme.GetSchemeFromEnv(), test.GetBeaconIDFromEnv()

	dt := NewDrandTestScenario(t, n, thr, p, sch, beaconID)
	defer dt.Cleanup()

	node := dt.nodes[0]
	dir := dt.dir
	priv := node.drand.priv

	// set a persistent keystore, as the normal test ones are ephemeral
	store := key.NewFileStore(dir, beaconID)
	node.drand.store = store

	// save the key pair, as this was done ephemerally inside of `NewDrandTestScenario` >.>
	err := store.SaveKeyPair(priv)
	require.NoError(t, err)

	// run a DKG so that every node gets a group file and key share
	_ = dt.RunDKG()

	// stop the node and wait for it
	node.daemon.Stop(context.Background())
	<-node.daemon.exitCh

	// modify your entry (well, all of them!) in the group file to change the TLS status
	groupPath := path.Join(dir, beaconID, key.GroupFolderName, "drand_group.toml")

	// read
	groupFileReader, err := fs.Open(groupPath)
	require.NoError(t, err)
	groupFile, err := io.ReadAll(groupFileReader)
	require.NoError(t, err)
	// write
	err = os.WriteFile(groupPath, []byte(strings.ReplaceAll(string(groupFile), "true", "false")), 0o740)
	require.NoError(t, err)

	// try and reload the beacon from the store
	// the updated TLS status will fail verification
	_, err = node.daemon.LoadBeaconFromStore(beaconID, store)

	assert.EqualError(t, err, "could not restore beacon info for the given identity - this can happen if you updated the group file manually")
}<|MERGE_RESOLUTION|>--- conflicted
+++ resolved
@@ -356,10 +356,6 @@
 	require.Nil(t, newGroup.Find(missingPublic), "missing public is found", missingPublic)
 }
 
-<<<<<<< HEAD
-//nolint:funlen
-=======
->>>>>>> 60b20f67
 // The test creates the scenario where one node made a complaint during the DKG, at the second phase, so normally,
 // there should be a "Justification" at the third phase. In this case, there is not. This scenario
 // can happen if there is an offline node right at the beginning of DKG that don't even send any message.
@@ -479,10 +475,6 @@
 	}
 }
 
-<<<<<<< HEAD
-//nolint:funlen
-=======
->>>>>>> 60b20f67
 // This test is where a client can stop the resharing in process and start again
 //
 //nolint:funlen
@@ -826,10 +818,7 @@
 }
 
 // This test makes sure the "FollowChain" grpc method works fine
-<<<<<<< HEAD
-=======
 //
->>>>>>> 60b20f67
 //nolint:funlen
 func TestDrandFollowChain(t *testing.T) {
 	n, p := 4, 1*time.Second
@@ -942,10 +931,7 @@
 }
 
 // This test makes sure the "StartCheckChain" grpc method works fine
-<<<<<<< HEAD
-=======
 //
->>>>>>> 60b20f67
 //nolint:funlen
 func TestDrandCheckChain(t *testing.T) {
 	n, p := 4, 1*time.Second

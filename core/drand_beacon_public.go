package core

import (
	"context"
	"encoding/hex"
	"errors"
	"fmt"

	"github.com/drand/drand/chain"
	"github.com/drand/drand/chain/beacon"
	"github.com/drand/drand/entropy"
	"github.com/drand/drand/key"
	"github.com/drand/drand/net"
	"github.com/drand/drand/protobuf/common"
	"github.com/drand/drand/protobuf/drand"
	"github.com/drand/kyber/encrypt/ecies"
)

// BroadcastDKG is the public method to call during a DKG protocol.
func (bp *BeaconProcess) BroadcastDKG(c context.Context, in *drand.DKGPacket) (*drand.Empty, error) {
	bp.state.Lock()
	defer bp.state.Unlock()

	if bp.dkgInfo == nil {
		return nil, errors.New("drand: no dkg running")
	}
	addr := net.RemoteAddress(c)

	if !bp.dkgInfo.started {
		bp.log.Infow("", "init_dkg", "START DKG",
			"signal from leader", addr, "group", hex.EncodeToString(bp.dkgInfo.target.Hash()))
		bp.dkgInfo.started = true
		go bp.dkgInfo.phaser.Start()
	}
	if _, err := bp.dkgInfo.board.BroadcastDKG(c, in); err != nil {
		return nil, err
	}

	response := &drand.Empty{Metadata: bp.newMetadata()}
	return response, nil
}

// PartialBeacon receives a beacon generation request and answers
// with the partial signature from this drand node.
func (bp *BeaconProcess) PartialBeacon(c context.Context, in *drand.PartialBeaconPacket) (*drand.Empty, error) {
	bp.state.Lock()
	if bp.beacon == nil {
		bp.state.Unlock()
		return nil, errors.New("drand: beacon not setup yet")
	}
	inst := bp.beacon
	bp.state.Unlock()

	_, err := inst.ProcessPartialBeacon(c, in)
	return &drand.Empty{Metadata: bp.newMetadata()}, err
}

// PublicRand returns a public random beacon according to the request. If the Round
// field is 0, then it returns the last one generated.
func (bp *BeaconProcess) PublicRand(c context.Context, in *drand.PublicRandRequest) (*drand.PublicRandResponse, error) {
	var addr = net.RemoteAddress(c)

	bp.state.Lock()
	defer bp.state.Unlock()

	if bp.beacon == nil {
		return nil, errors.New("drand: beacon generation not started yet")
	}
	var beaconResp *chain.Beacon
	var err error
	if in.GetRound() == 0 {
		beaconResp, err = bp.beacon.Store().Last()
	} else {
		// fetch the correct entry or the next one if not found
		beaconResp, err = bp.beacon.Store().Get(in.GetRound())
	}
	if err != nil || beaconResp == nil {
		bp.log.Debugw("", "public_rand", "unstored_beacon", "round", in.GetRound(), "from", addr)
		return nil, fmt.Errorf("can't retrieve beacon: %w %s", err, beaconResp)
	}
	bp.log.Infow("", "public_rand", addr, "round", beaconResp.Round, "reply", beaconResp.String())

	response := beaconToProto(beaconResp)
	response.Metadata = bp.newMetadata()

	return response, nil
}

// a proxy type so public streaming request can use the same logic as in priate
// / protocol syncing request, even though the types differ, so it prevents
// changing the protobuf structs.
type proxyRequest struct {
	*drand.PublicRandRequest
}

func (p *proxyRequest) GetFromRound() uint64 {
	return p.PublicRandRequest.GetRound()
}

type proxyStream struct {
	drand.Public_PublicRandStreamServer
}

func (p *proxyStream) Send(b *drand.BeaconPacket) error {
	return p.Public_PublicRandStreamServer.Send(&drand.PublicRandResponse{
		Round:             b.Round,
		Signature:         b.Signature,
		PreviousSignature: b.PreviousSig,
		Randomness:        chain.RandomnessFromSignature(b.Signature),
		Metadata:          b.Metadata,
	})
}

// PublicRandStream exports a stream of new beacons as they are generated over gRPC
func (bp *BeaconProcess) PublicRandStream(req *drand.PublicRandRequest, stream drand.Public_PublicRandStreamServer) error {
	bp.state.Lock()
	if bp.beacon == nil || bp.group == nil {
		bp.state.Unlock()
		return errors.New("beacon has not started on this node yet")
	}
	store := bp.beacon.Store()

	proxyReq := &proxyRequest{
		req,
	}
<<<<<<< HEAD
	proxyReq.Metadata = bp.newMetadata()
=======
	if req.GetMetadata() != nil {
		if req.GetMetadata().GetBeaconID() != bp.group.ID {
			bp.state.Unlock()
			return errors.New("request beaconID does not match group beaconID")
		}
		proxyReq.Metadata = req.GetMetadata()
	} else {
		// for backwards compatibility
		proxyReq.Metadata = &common.Metadata{
			BeaconID: bp.group.ID,
		}
	}
>>>>>>> 2f81d1ff
	proxyStr := &proxyStream{stream}
	bp.state.Unlock()
	return beacon.SyncChain(bp.log.Named("SyncChain"), store, proxyReq, proxyStr)
}

// PrivateRand returns an ECIES encrypted random blob of 32 bytes from /dev/urandom
func (bp *BeaconProcess) PrivateRand(c context.Context, priv *drand.PrivateRandRequest) (*drand.PrivateRandResponse, error) {
	if !bp.opts.enablePrivate {
		return nil, errors.New("private randomness is disabled")
	}
	msg, err := ecies.Decrypt(key.KeyGroup, bp.priv.Key, priv.GetRequest(), EciesHash)
	if err != nil {
		bp.log.With("module", "public").Errorw("", "private", "invalid ECIES", "err", err.Error())
		return nil, errors.New("invalid ECIES request")
	}

	clientKey := key.KeyGroup.Point()
	if err := clientKey.UnmarshalBinary(msg); err != nil {
		return nil, errors.New("invalid client key")
	}
	randomness, err := entropy.GetRandom(nil, PrivateRandLength)
	if err != nil {
		return nil, fmt.Errorf("error gathering randomness: %w", err)
	} else if len(randomness) != PrivateRandLength {
		return nil, fmt.Errorf("error gathering randomness: expected 32 bytes, got %bp", len(randomness))
	}

	obj, err := ecies.Encrypt(key.KeyGroup, clientKey, randomness, EciesHash)

	return &drand.PrivateRandResponse{Response: obj, Metadata: common.NewMetadata(bp.version.ToProto())}, err
}

// Home provides the address the local node is listening
func (bp *BeaconProcess) Home(c context.Context, in *drand.HomeRequest) (*drand.HomeResponse, error) {
	bp.log.With("module", "public").Infow("", "home", net.RemoteAddress(c))

	return &drand.HomeResponse{
		Status: fmt.Sprintf("drand up and running on %s",
			bp.priv.Public.Address()),
		Metadata: bp.newMetadata(),
	}, nil
}

// ChainInfo replies with the chain information this node participates to
func (bp *BeaconProcess) ChainInfo(ctx context.Context, in *drand.ChainInfoRequest) (*drand.ChainInfoPacket, error) {
	bp.state.Lock()
	defer bp.state.Unlock()
	if bp.group == nil {
		return nil, errors.New("drand: no dkg group setup yet")
	}

	response := chain.NewChainInfo(bp.group).ToProto(bp.newMetadata())

	return response, nil
}

// SignalDKGParticipant receives a dkg signal packet from another member
func (bp *BeaconProcess) SignalDKGParticipant(ctx context.Context, p *drand.SignalDKGPacket) (*drand.Empty, error) {
	bp.state.Lock()
	defer bp.state.Unlock()
	if bp.manager == nil {
		return nil, errors.New("no manager")
	}
	addr := net.RemoteAddress(ctx)
	// manager will verify if information are correct
	err := bp.manager.ReceivedKey(addr, p)
	if err != nil {
		return nil, err
	}

	response := &drand.Empty{Metadata: bp.newMetadata()}
	return response, nil
}

// PushDKGInfo triggers sending DKG info to other members
func (bp *BeaconProcess) PushDKGInfo(ctx context.Context, in *drand.DKGInfoPacket) (*drand.Empty, error) {
	bp.state.Lock()
	defer bp.state.Unlock()

	if bp.receiver == nil {
		return nil, errors.New("no receiver setup")
	}
	bp.log.Infow("", "push_group", "received_new")

	// the control routine will receive this info and start the dkg at the right
	// time - if that is the right secret.
	response := &drand.Empty{Metadata: bp.newMetadata()}
	return response, bp.receiver.PushDKGInfo(in)
}

// SyncChain is a inter-node protocol that replies to a syncing request from a
// given round
func (bp *BeaconProcess) SyncChain(req *drand.SyncRequest, stream drand.Protocol_SyncChainServer) error {
	bp.state.Lock()
	b := bp.beacon
	bp.state.Unlock()
<<<<<<< HEAD

	// for compatibility with older nodes not sending properly the beaconID.
	if req.GetMetadata() == nil {
		req.Metadata = bp.newMetadata()
=======
	if b == nil {
		bp.log.Warnw("Received a SyncRequest, but no beacon handler is set yet", "request", req)
		return nil
>>>>>>> 2f81d1ff
	}

	return beacon.SyncChain(bp.log, bp.beacon.Store(), req, stream)
}

// GetIdentity returns the identity of this drand node
func (bp *BeaconProcess) GetIdentity(ctx context.Context, req *drand.IdentityRequest) (*drand.IdentityResponse, error) {
	i := bp.priv.Public.ToProto()

	response := &drand.IdentityResponse{
		Address:   i.Address,
		Key:       i.Key,
		Tls:       i.Tls,
		Signature: i.Signature,
		Metadata:  bp.newMetadata(),
	}
	return response, nil
}<|MERGE_RESOLUTION|>--- conflicted
+++ resolved
@@ -123,22 +123,8 @@
 	proxyReq := &proxyRequest{
 		req,
 	}
-<<<<<<< HEAD
+  // make sure we have the correct metadata
 	proxyReq.Metadata = bp.newMetadata()
-=======
-	if req.GetMetadata() != nil {
-		if req.GetMetadata().GetBeaconID() != bp.group.ID {
-			bp.state.Unlock()
-			return errors.New("request beaconID does not match group beaconID")
-		}
-		proxyReq.Metadata = req.GetMetadata()
-	} else {
-		// for backwards compatibility
-		proxyReq.Metadata = &common.Metadata{
-			BeaconID: bp.group.ID,
-		}
-	}
->>>>>>> 2f81d1ff
 	proxyStr := &proxyStream{stream}
 	bp.state.Unlock()
 	return beacon.SyncChain(bp.log.Named("SyncChain"), store, proxyReq, proxyStr)
@@ -235,16 +221,13 @@
 	bp.state.Lock()
 	b := bp.beacon
 	bp.state.Unlock()
-<<<<<<< HEAD
-
-	// for compatibility with older nodes not sending properly the beaconID.
-	if req.GetMetadata() == nil {
-		req.Metadata = bp.newMetadata()
-=======
+
+	// for compatibility with older nodes not sending properly the beaconID
+	req.Metadata = bp.newMetadata()
+
 	if b == nil {
-		bp.log.Warnw("Received a SyncRequest, but no beacon handler is set yet", "request", req)
-		return nil
->>>>>>> 2f81d1ff
+		bp.log.Errorw("Received a SyncRequest, but no beacon handler is set yet", "request", req)
+    return fmt.Errorf("no beacon handler available")
 	}
 
 	return beacon.SyncChain(bp.log, bp.beacon.Store(), req, stream)

--- conflicted
+++ resolved
@@ -65,13 +65,10 @@
 	// setup the manager
 	d.state.Lock()
 	if d.manager != nil {
-<<<<<<< HEAD
 		d.log.Info("reshare", "already_in_progress", "restart", "reshare")
+		d.state.Unlock()
 		d.manager.StopPreemptively()
-=======
-		d.state.Unlock()
 		return nil, errors.New("drand: setup dkg already in progress")
->>>>>>> 5b265837
 	}
 	manager, err := newSetup()
 	if err != nil {

package core

import (
	"bytes"
	"context"
	"crypto/sha256"
	"crypto/subtle"
	"errors"
	"fmt"
	"sync"
	"time"

	"github.com/drand/drand/chain"
	"github.com/drand/drand/key"
	"github.com/drand/drand/log"
	"github.com/drand/drand/net"
	"github.com/drand/drand/protobuf/drand"
	clock "github.com/jonboulle/clockwork"
)

// setupManager takes care of setting up a new DKG network from the perspective
// of the "leader" that collectts all info.
// General outline is like:
// From client side:
// * They need to know leader address (and later on a secret)
// * They run drand start <...>
// * They run drand share --connect <my address>
// Leader:
// * Runs drand start <...>
// * Runs drand share --leader --nodes 10 --threshold 6 --timeout 1m --start-in 10m
// 		- This commands need to be ran before the clients do it
//
// Then
// * Leader receives keys one by one, when it has 10 different ones, it creates
// the group file, with a genesis time that is current() + 10m
// * Leader sends group file to nodes and already start sending the first DKG
// packet
// * Node verify they are included and if so, run the DKG as well (processing
// the first packet of the leader will make them broadcast their deals)
// Once dkg is finished, all nodes wait for the genesis time to start the
// randomness generation
type setupManager struct {
	sync.Mutex
<<<<<<< HEAD
	expected     int
	thr          int
	beaconOffset time.Duration
	beaconPeriod time.Duration
	dkgTimeout   time.Duration
	clock        clock.Clock
	leaderKey    *key.Identity
	verifyKeys   func([]*key.Identity) bool
	l            log.Logger
=======
	expected      int
	thr           int
	beaconOffset  time.Duration
	beaconPeriod  time.Duration
	catchupPeriod time.Duration
	dkgTimeout    uint64
	clock         clock.Clock
	leaderKey     *key.Identity
	verifyKeys    func([]*key.Identity) bool
	l             log.Logger
>>>>>>> e0478d38

	isResharing bool
	oldGroup    *key.Group
	oldHash     []byte

	startDKG     chan *key.Group
	pushKeyCh    chan pushKey
	doneCh       chan bool
	hashedSecret []byte
}

func newDKGSetup(
	l log.Logger,
	c clock.Clock,
	leaderKey *key.Identity,
	beaconPeriod,
	catchupPeriod uint32,
	in *drand.SetupInfoPacket) (*setupManager, error) {
	n, thr, dkgTimeout, err := validInitPacket(in)
	if err != nil {
		return nil, err
	}
	secret := hashSecret(in.GetSecret())
	verifyKeys := func(keys []*key.Identity) bool {
		// XXX Later we can add specific name list of DNS, or prexisting
		// keys..
		return true
	}
	offset := time.Duration(in.GetBeaconOffset()) * time.Second
	if in.GetBeaconOffset() == 0 {
		offset = DefaultGenesisOffset
	}

	sm := &setupManager{
<<<<<<< HEAD
		expected:     n,
		thr:          thr,
		beaconOffset: offset,
		beaconPeriod: time.Duration(beaconPeriod) * time.Second,
		dkgTimeout:   dkgTimeout,
		l:            l,
		startDKG:     make(chan *key.Group, 1),
		pushKeyCh:    make(chan pushKey, n),
		verifyKeys:   verifyKeys,
		doneCh:       make(chan bool, 1),
		clock:        c,
		leaderKey:    leaderKey,
		hashedSecret: secret,
=======
		expected:      n,
		thr:           thr,
		beaconOffset:  offset,
		beaconPeriod:  time.Duration(beaconPeriod) * time.Second,
		catchupPeriod: time.Duration(catchupPeriod) * time.Second,
		dkgTimeout:    uint64(dkgTimeout.Seconds()),
		l:             l,
		startDKG:      make(chan *key.Group, 1),
		pushKeyCh:     make(chan pushKey, n),
		verifyKeys:    verifyKeys,
		doneCh:        make(chan bool, 1),
		clock:         c,
		leaderKey:     leaderKey,
		hashedSecret:  secret,
>>>>>>> e0478d38
	}
	return sm, nil
}

func newReshareSetup(
	l log.Logger,
	c clock.Clock,
	leaderKey *key.Identity,
	oldGroup *key.Group,
	in *drand.InitResharePacket) (*setupManager, error) {
	// period isn't included for resharing since we keep the same period
	beaconPeriod := uint32(oldGroup.Period.Seconds())
	catchupPeriod := in.CatchupPeriod
	if !in.CatchupPeriodChanged {
		catchupPeriod = uint32(oldGroup.CatchupPeriod.Seconds())
	}
	sm, err := newDKGSetup(l, c, leaderKey, beaconPeriod, catchupPeriod, in.GetInfo())
	if err != nil {
		return nil, err
	}

	sm.oldGroup = oldGroup
	sm.oldHash = oldGroup.Hash()
	sm.isResharing = true
	offset := time.Duration(in.GetInfo().GetBeaconOffset()) * time.Second
	if offset == 0 {
		offset = DefaultResharingOffset
	}
	sm.beaconOffset = offset
	return sm, nil
}

type pushKey struct {
	addr string
	id   *key.Identity
}

// ReceivedKey takes a newly received identity and return two channels:
// receiver.WaitGroup to receive the group once ready to send back to peer
// receiver.DoneCh to notify the setup manager the group is sent. This last
// channel is to make sure the group is sent to every registered participants
// before notifying the leader to start the dkg.
func (s *setupManager) ReceivedKey(addr string, p *drand.SignalDKGPacket) error {
	s.Lock()
	defer s.Unlock()
	if !correctSecret(s.hashedSecret, p.GetSecretProof()) {
		return errors.New("shared secret is incorrect")
	}
	if s.isResharing {
		if !bytes.Equal(s.oldHash, p.GetPreviousGroupHash()) {
			return errors.New("inconsistent previous group hash")
		}
	}

	newID, err := key.IdentityFromProto(p.GetNode())
	if err != nil {
		s.l.Info("setup", "error_decoding", "id", addr, "err", err)
		return fmt.Errorf("invalid id: %v", err)
	}

	if err := newID.ValidSignature(); err != nil {
		s.l.Info("setup", "invalid_sig", "id", addr, "err", err)
		return fmt.Errorf("invalid sig: %s", err)
	}

	s.l.Debug("setup", "received_new_key", "id", newID.String())

	s.pushKeyCh <- pushKey{
		addr: addr,
		id:   newID,
	}
	return nil
}

func (s *setupManager) run() {
	defer close(s.startDKG)
	var inKeys = make([]*key.Identity, 0, s.expected)
	inKeys = append(inKeys, s.leaderKey)
	for {
		select {
		case pk := <-s.pushKeyCh:
			// verify it's not in the list we have
			var found bool
			for _, id := range inKeys {
				if id.Address() == pk.id.Address() {
					found = true
					s.l.Debug("setup", "duplicate", "ip", pk.addr, "addr", pk.id.String())
					break
				} else if id.Key.Equal(pk.id.Key) {
					found = true
					s.l.Debug("setup", "duplicate", "ip", pk.addr, "addr", pk.id.String())
					break
				}
			}
			// we already received this key
			if found {
				break
			}
			inKeys = append(inKeys, pk.id)
			s.l.Debug("setup", "added", "key", pk.id.String(), "have", fmt.Sprintf("%d/%d", len(inKeys), s.expected))

			// create group if we have enough keys
			if len(inKeys) == s.expected {
				if s.verifyKeys(inKeys) {
					// we dont want to receive others
					s.doneCh <- true
					// we dont want to receive others
					// go send the keys back to all participants
					s.createAndSend(inKeys)
					// job is done
					return
				}
			}
		case <-s.doneCh:
			s.l.Debug("setup", "preempted", "collected_keys", len(inKeys))
			return
		}
	}
}

func (s *setupManager) createAndSend(keys []*key.Identity) {
	// create group
	var group *key.Group
	totalDKG := s.dkgTimeout*3 + s.beaconOffset
	if !s.isResharing {
		genesis := s.clock.Now().Add(totalDKG).Unix()
		// round the genesis time to a period modulo
		ps := int64(s.beaconPeriod.Seconds())
		genesis += (ps - genesis%ps)
		group = key.NewGroup(keys, s.thr, genesis, s.beaconPeriod, s.catchupPeriod)
	} else {
		genesis := s.oldGroup.GenesisTime
		atLeast := s.clock.Now().Add(totalDKG).Unix()
		// transitioning to the next round time that is at least
		// "DefaultResharingOffset" time from now.
		_, transition := chain.NextRound(atLeast, s.beaconPeriod, s.oldGroup.GenesisTime)
		group = key.NewGroup(keys, s.thr, genesis, s.beaconPeriod, s.catchupPeriod)
		group.TransitionTime = transition
		group.GenesisSeed = s.oldGroup.GetGenesisSeed()
	}
	s.l.Debug("setup", "created_group")
	fmt.Printf("Generated group:\n%s\n", group.String())
	// signal the leader it's ready to run the DKG
	s.startDKG <- group
}

func (s *setupManager) WaitGroup() chan *key.Group {
	return s.startDKG
}

// StopPreemptively is to be called if something is wrong *before* the group is
// created. In normal cases, setupManager will stop itself.
func (s *setupManager) StopPreemptively() {
	s.doneCh <- true
}

func validInitPacket(in *drand.SetupInfoPacket) (n, thr int, dkg time.Duration, err error) {
	n = int(in.GetNodes())
	thr = int(in.GetThreshold())
	if thr < key.MinimumT(n) {
		err = fmt.Errorf("invalid thr: %d nodes, need thr %d got %d", n, thr, key.MinimumT(n))
		return
	}
	dkg = time.Duration(in.GetTimeout()) * time.Second
	return
}

// setupReceiver is a simple struct that expects to receive a group information
// to setup a new DKG. When it receives it from the coordinator, it pass it
// along the to the logic waiting to start the DKG.
type setupReceiver struct {
	client   net.ProtocolClient
	clock    clock.Clock
	ch       chan *dkgGroup
	l        log.Logger
	leader   net.Peer
	leaderID *key.Identity
	secret   []byte
	done     bool
}

func newSetupReceiver(l log.Logger, c clock.Clock, client net.ProtocolClient, in *drand.SetupInfoPacket) (*setupReceiver, error) {
	setup := &setupReceiver{
		ch:     make(chan *dkgGroup, 1),
		l:      l,
		leader: net.CreatePeer(in.GetLeaderAddress(), in.GetLeaderTls()),
		client: client,
		clock:  c,
		secret: hashSecret(in.GetSecret()),
	}
	if err := setup.fetchLeaderKey(); err != nil {
		return nil, err
	}
	return setup, nil
}

func (r *setupReceiver) fetchLeaderKey() error {
	protoID, err := r.client.GetIdentity(context.Background(), r.leader, new(drand.IdentityRequest))
	if err != nil {
		return err
	}
	id, err := key.IdentityFromProto(protoID)
	if err != nil {
		return err
	}
	r.leaderID = id
	return nil
}

type dkgGroup struct {
	group   *key.Group
	timeout uint32
}

// PushDKGInfo method is being called when a node received a group from the
// leader. It runs some routines verification of the group before passing it on
// to the routine that waits for the group to start the DKG.
func (r *setupReceiver) PushDKGInfo(pg *drand.DKGInfoPacket) error {
	if !correctSecret(r.secret, pg.GetSecretProof()) {
		r.l.Debug("received", "invalid_secret_proof")
		return errors.New("invalid secret")
	}
	// verify things are all in order
	group, err := key.GroupFromProto(pg.NewGroup)
	if err != nil {
		return fmt.Errorf("group from leader invalid: %s", err)
	}
	if err := DKGAuthScheme.Verify(r.leaderID.Key, group.Hash(), pg.Signature); err != nil {
		r.l.Error("received", "group", "invalid_sig", err)
		return fmt.Errorf("invalid group sig: %s", err)
	}
	checkGroup(r.l, group)
	r.ch <- &dkgGroup{
		group:   group,
		timeout: pg.GetDkgTimeout(),
	}
	return nil
}

func (r *setupReceiver) WaitDKGInfo(ctx context.Context) (*key.Group, uint32, error) {
	select {
	case dkgGroup := <-r.ch:
		if dkgGroup == nil {
			return nil, 0, errors.New("unable to fetch group")
		}
		r.l.Debug("init_dkg", "received_group")
		return dkgGroup.group, dkgGroup.timeout, nil
	case <-r.clock.After(MaxWaitPrepareDKG):
		r.l.Error("init_dkg", "wait_group", "err", "timeout")
		return nil, 0, errors.New("wait_group timeouts from coordinator")
	case <-ctx.Done():
		return nil, 0, ctx.Err()
	}
}

// stop must be called in a thread safe manner
func (r *setupReceiver) stop() {
	if r.done {
		return
	}
	close(r.ch)
	r.done = true
}

// correctSecret returns true if `hashed" and the hash of `received are equal.
// It performs the comparison in constant time to avoid leaking timing
// information about the secret.
func correctSecret(hashed, received []byte) bool {
	got := hashSecret(received)
	return subtle.ConstantTimeCompare(hashed, got) == 1
}

func hashSecret(s []byte) []byte {
	hashed := sha256.Sum256(s)
	return hashed[:]
}<|MERGE_RESOLUTION|>--- conflicted
+++ resolved
@@ -41,28 +41,16 @@
 // randomness generation
 type setupManager struct {
 	sync.Mutex
-<<<<<<< HEAD
-	expected     int
-	thr          int
-	beaconOffset time.Duration
-	beaconPeriod time.Duration
-	dkgTimeout   time.Duration
-	clock        clock.Clock
-	leaderKey    *key.Identity
-	verifyKeys   func([]*key.Identity) bool
-	l            log.Logger
-=======
 	expected      int
 	thr           int
 	beaconOffset  time.Duration
+	catchupPeriod time.Duration
 	beaconPeriod  time.Duration
-	catchupPeriod time.Duration
-	dkgTimeout    uint64
+	dkgTimeout    time.Duration
 	clock         clock.Clock
 	leaderKey     *key.Identity
 	verifyKeys    func([]*key.Identity) bool
 	l             log.Logger
->>>>>>> e0478d38
 
 	isResharing bool
 	oldGroup    *key.Group
@@ -97,27 +85,12 @@
 	}
 
 	sm := &setupManager{
-<<<<<<< HEAD
-		expected:     n,
-		thr:          thr,
-		beaconOffset: offset,
-		beaconPeriod: time.Duration(beaconPeriod) * time.Second,
-		dkgTimeout:   dkgTimeout,
-		l:            l,
-		startDKG:     make(chan *key.Group, 1),
-		pushKeyCh:    make(chan pushKey, n),
-		verifyKeys:   verifyKeys,
-		doneCh:       make(chan bool, 1),
-		clock:        c,
-		leaderKey:    leaderKey,
-		hashedSecret: secret,
-=======
 		expected:      n,
 		thr:           thr,
 		beaconOffset:  offset,
 		beaconPeriod:  time.Duration(beaconPeriod) * time.Second,
 		catchupPeriod: time.Duration(catchupPeriod) * time.Second,
-		dkgTimeout:    uint64(dkgTimeout.Seconds()),
+		dkgTimeout:    dkgTimeout,
 		l:             l,
 		startDKG:      make(chan *key.Group, 1),
 		pushKeyCh:     make(chan pushKey, n),
@@ -126,7 +99,6 @@
 		clock:         c,
 		leaderKey:     leaderKey,
 		hashedSecret:  secret,
->>>>>>> e0478d38
 	}
 	return sm, nil
 }

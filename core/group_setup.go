--- conflicted
+++ resolved
@@ -282,12 +282,10 @@
 	close(r.ch)
 }
 
-<<<<<<< HEAD
+// correctSecret returns true if `hashed" and the hash of `received are equal.
+// It performs the comparison in constant time to avoid leaking timing
+// information about the secret.
 func correctSecret(hashed, received []byte) bool {
-=======
-// compateSecret hash `received` and then compare in constant time with `hashed`.
-func compareSecret(hashed, received []byte) int {
->>>>>>> 6a7bbe2a
 	got := hashSecret(received)
 	return subtle.ConstantTimeCompare(hashed, got) == 1
 }

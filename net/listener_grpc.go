--- conflicted
+++ resolved
@@ -196,35 +196,4 @@
 			otherHandler.ServeHTTP(w, r)
 		}
 	})
-<<<<<<< HEAD
-=======
-}
-
-//ControlListener is used to keep state of the connections of our drand instance
-type ControlListener struct {
-	conns *grpc.Server
-	lis   net.Listener
-}
-
-//NewTCPGrpcControlListener registers the pairing between a ControlServer and a grpx server
-func NewTCPGrpcControlListener(s control.ControlServer, port string) ControlListener {
-	lis, err := net.Listen("tcp", fmt.Sprintf("%s:%s", "localhost", port))
-	if err != nil {
-		slog.Fatal("Failed to listen:", err)
-		return ControlListener{}
-	}
-	grpcServer := grpc.NewServer()
-	control.RegisterControlServer(grpcServer, s)
-	return ControlListener{conns: grpcServer, lis: lis}
-}
-
-func (g *ControlListener) Start() {
-	if err := g.conns.Serve(g.lis); err != nil {
-		slog.Fatalf("failed to serve: %s", err)
-	}
-}
-
-func (g *ControlListener) Stop() {
-	g.conns.Stop()
->>>>>>> 7c983959
 }
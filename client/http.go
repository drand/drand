--- conflicted
+++ resolved
@@ -3,11 +3,7 @@
 import (
 	"bytes"
 	"context"
-<<<<<<< HEAD
-=======
 	"encoding/hex"
-	"encoding/json"
->>>>>>> 9c843618
 	"fmt"
 	"net/http"
 	"time"

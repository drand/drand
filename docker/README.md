--- conflicted
+++ resolved
@@ -9,14 +9,10 @@
 
 Pull the latest drand image:
 ```shell
-<<<<<<< HEAD
 docker pull ghcr.io/drand/go-drand:v2.0.2
-=======
-docker pull ghcr.io/drand/go-drand:v2.0.1
->>>>>>> ba859437
 ```
 > [!NOTE]
-> If you want to run drand locally without TLS, you should use the `ghcr.io/drand/go-drand-local:v2.0.1` image instead!
+> If you want to run drand locally without TLS, you should use the `ghcr.io/drand/go-drand-local:v2.0.2` image instead!
 
 Create a volume where you're going to store your keypairs and other config data
 ```shell
@@ -26,11 +22,7 @@
 Next we must create a keypair and store it in the docker volume we've just created.
 
 ```shell
-<<<<<<< HEAD
-docker run --rm --volume drand:/data/drand ghcr.io/drand/go-drand:v2.0.2 generate-keypair  --folder /data/drand/.drand --tls-disable --id default 0.0.0.0:8080
-=======
-docker run --rm --volume drand:/data/drand ghcr.io/drand/go-drand:v2.0.1 generate-keypair  --folder /data/drand/.drand --id default 0.0.0.0:8080
->>>>>>> ba859437
+docker run --rm --volume drand:/data/drand ghcr.io/drand/go-drand:v2.0.2 generate-keypair  --folder /data/drand/.drand --id default 0.0.0.0:8080
 ```
 
 > [!NOTE]
@@ -54,11 +46,7 @@
 ## Starting drand
 Finally we can start the docker container by running:
 ```shell
-<<<<<<< HEAD
-docker run --rm -d -p"8080:8080" -p"8888:8888" --name drand  --volume drand:/data/drand ghcr.io/drand/go-drand:v2.0.2 start --tls-disable --private-listen 0.0.0.0:8080
-=======
-docker run --rm -d -p"8080:8080" -p"8888:8888" --name drand  --volume drand:/data/drand ghcr.io/drand/go-drand:v2.0.1 start --private-listen 0.0.0.0:8080
->>>>>>> ba859437
+docker run --rm -d -p"8080:8080" -p"8888:8888" --name drand  --volume drand:/data/drand ghcr.io/drand/go-drand:v2.0.2 start --private-listen 0.0.0.0:8080
 ```
 
 If we run `docker logs -f drand`, we should be able to see that the node has started and is waiting for distributed key generation:
@@ -76,11 +64,7 @@
 
 Kill the container and rerun it with a command such as:
 ```shell
-<<<<<<< HEAD
-docker run --rm -d -p"8080:8080" -p"8888:8888" -p"9080:9080" --name drand  --volume drand:/data/drand ghcr.io/drand/go-drand:v2.0.2 start --tls-disable --private-listen 0.0.0.0:8080 --public-listen 0.0.0.0:9080
-=======
-docker run --rm -d -p"8080:8080" -p"8888:8888" -p"9080:9080" --name drand  --volume drand:/data/drand ghcr.io/drand/go-drand:v2.0.1 start --private-listen 0.0.0.0:8080 --public-listen 0.0.0.0:9080
->>>>>>> ba859437
+docker run --rm -d -p"8080:8080" -p"8888:8888" -p"9080:9080" --name drand  --volume drand:/data/drand ghcr.io/drand/go-drand:v2.0.2 start --private-listen 0.0.0.0:8080 --public-listen 0.0.0.0:9080
 ```
 
 Now if we run `curl -v 127.0.0.1:9080/chains` we should get a 200 response back and an empty list of chains.

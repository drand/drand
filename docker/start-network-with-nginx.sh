#!/usr/bin/env bash

###
#   This script sets up a network with 3 nodes, runs an initial distributed key generation, then spins up another node behind nginx
#   and runs a resharing process to include that node in the network
###

# first lets kill any existing runs
docker compose --file docker-compose-nginx.yml down
./cleanup.sh

./start-network.sh

# then let's create a volume for the nginx drand node and put a keypair on it pointing to the grpc port
docker volume create drand_docker_demo_drand
<<<<<<< HEAD
docker run --rm --volume drand_docker_demo_drand:/data/drand ghcr.io/drand/go-drand:v2.0.2 generate-keypair  --folder /data/drand/.drand --tls-disable --id default drand_docker_demo-nginx:81
=======
docker run --rm --volume drand_docker_demo_drand:/data/drand drandorg/go-drand:v2.0.0 generate-keypair  --folder /data/drand/.drand --id default drand_docker_demo-nginx:81
>>>>>>> ba859437
docker compose --file docker-compose-nginx.yml up --detach

# start the resharing as leader
echo [+] starting the resharing as leader
docker exec --detach drand_docker_demo1 sh -c "drand share --leader --control 8888 --nodes 4 --threshold 3 --id default --transition"

# sleep a little so the leader is set up
sleep 1

echo [+] existing nodes are joining the resharing
# run the resharing for the two existing nodes
docker exec --detach drand_docker_demo2 sh -c "drand share --connect drand_docker_demo1:8010 --id default --transition"
docker exec --detach drand_docker_demo3 sh -c "drand share --connect drand_docker_demo1:8010 --id default --transition"


# now we join the resharing from the nginx container
echo [+] the nginx node is joining the resharing

## first we steal the existing group file from another node
group_contents=$(docker exec drand_docker_demo1 sh -c 'cat /data/drand/.drand/multibeacon/default/groups/drand_group.toml')
docker cp drand_docker_demo1:/data/drand/.drand/multibeacon/default/groups/drand_group.toml ./group.toml
docker cp ./group.toml drand_docker_demo_drand:/data/drand/group.toml
rm -rf ./group.toml

## then we run the resharing command
docker exec --detach drand_docker_demo_drand sh -c "drand share --connect drand_docker_demo1:8010 --from /data/drand/group.toml"

# let's wait until the node reports healthy (i.e. it has caught up with the network)
echo [+] Waiting for the resharing to finish - could take up to a minute!
attempts=60

while :
do
  ### if it isn't working after a bunch of attempts, it probably failed
  if [ "$attempts" -eq 0 ]; then
    echo [-] the nginx node didn\'t finish the resharing successfully - check the container logs with `docker logs -f drand_docker_demo_drand` and `docker logs -f drand_docker_demo-nginx`
    exit 1
  fi

  ### once the node reports healthy, we know it has caught up and is part of the network
  response=$(curl --silent --head 127.0.0.1:22180/health)
  if [[ $? -eq 0 && $response =~ "200 OK" ]]; then
    break
  fi

  attempts=$(($attempts - 1))
  sleep 1
done

echo [+] resharing completed successfully<|MERGE_RESOLUTION|>--- conflicted
+++ resolved
@@ -13,11 +13,7 @@
 
 # then let's create a volume for the nginx drand node and put a keypair on it pointing to the grpc port
 docker volume create drand_docker_demo_drand
-<<<<<<< HEAD
-docker run --rm --volume drand_docker_demo_drand:/data/drand ghcr.io/drand/go-drand:v2.0.2 generate-keypair  --folder /data/drand/.drand --tls-disable --id default drand_docker_demo-nginx:81
-=======
-docker run --rm --volume drand_docker_demo_drand:/data/drand drandorg/go-drand:v2.0.0 generate-keypair  --folder /data/drand/.drand --id default drand_docker_demo-nginx:81
->>>>>>> ba859437
+docker run --rm --volume drand_docker_demo_drand:/data/drand ghcr.io/drand/go-drand:v2.0.2 generate-keypair --folder /data/drand/.drand --id default drand_docker_demo-nginx:81
 docker compose --file docker-compose-nginx.yml up --detach
 
 # start the resharing as leader

[![Build Status](https://travis-ci.org/dedis/drand.svg?branch=master)](https://travis-ci.org/dedis/drand)

# Drand - A Distributed Randomness Beacon Daemon

Drand (pronounced "dee-rand") is a distributed randomness beacon daemon written
in [Golang](https://golang.org/). Servers running drand can be linked with each
other to produce collective, publicly verifiable, unbiasable, unpredictable
random values at fixed intervals using pairing-based threshold cryptography.
Nodes running drand can also serve individual requests to serve locally-generated
private randomness to a client.

### Disclaimer

**This software is considered experimental and has NOT received a
full audit yet. Therefore, DO NOT USE it in production at this point. You have
been warned.**

## I Want Randomness Now!

Sure thing, here you go:

1. Make sure that you have a working [Docker installation](https://docs.docker.com/engine/installation/).
2. Then run:
```bash
./run_local.sh
```

The script spins up six local drand nodes and produces fresh randomness every two
seconds. Drand is able to produce two kind of randomness:
+ Drand main's function is to generate verifiable unbiasable randomness that we
  call **Public Randomness**. This kind of randomness is useful in many
  applications such as lottery, or sharding or even parameters generation.
+ Drand can also generate **Private Randomness**. This randomness has been
  generated locally by the remote server who sends it back in an encrypted form
  to the client. This is useful to gather different entropy sources to generate
  a high entropy randomness source.

## Drand in a Nutshell

### Public Randomness

A drand distributed randomness beacon involves a set of nodes and has two phases:

- **Setup:** Each node first generates a *long-term public/private key
    pair*. Afterwards, a *group file* is created which gathers all the
    participants' public keys together with some further metadata required to
    operate the beacon. After the group file has been distributed, all
    participants run a *distributed key generation* (DKG) protocol to create
    the collective public key and one private key share per node. The
    participants NEVER see/use the actual private key explicitly but instead
    utilize their respective private key shares for drand's cryptographic
    operations.

- **Generation:** After the setup, the participating nodes switch to the
    randomness generation mode. Any of the nodes can then function as a leader
    to initiate a randomness generation round. Therefore, a given leader broadcasts
    a message (in this case, a timestamp) which is then signed by all
    participants using a threshold version of the *Boneh-Lynn-Shacham* (BLS)
    signature scheme and their respective private key shares. Once any node (or
    third-party observer) has gathered a threshold of partial signatures, it can
    reconstruct the full BLS signature (using Lagrange interpolation) which
    corresponds to the collective random value. This random beacon / full BLS
    signature can be verified against the distributed public key that was
    computed with the DKG.

### Private Randomness

The private randomness functionality can be used when one needs some high entropy randomness.
A client can contact many different drand nodes individually and retrieve a portion of their
local randomness. This randomness can later be used to generate private key, nonces, etc. It
is particularly useful when the local randomness generator lacks external entropy, for example
in embedded devices.

In this mode, the client generates an ephemereal private/public key pair and encrypts the
public key towards the server's public key using the ECIES encryption scheme.
Upon reception of the request, the server produces 32 random bytes locally
(using Go's `crypto/rand` interface), and encrypts back the randomness to the
client's public key. Of course, this is only a first version and much more thinking must be put
into the chicken-and-egg problem: how to generate an ephemereal key pair to get randomness
if we have bad randomness in the first place. We can later assume that the device is given an
initial key pair which uses it to gather randomness from drand nodes. This is not yet formally
decided nor implemented yet and any comments/ideas on this are most welcomed.

## Installation

Drand can be installed via [Golang](https://golang.org/) or [Docker](https://www.docker.com/).
By default, drand saves the configuration files such as the long-term key pair, the group file,
and the collective public key in `$HOME/.drand/`.

### Via Docker

Make sure that you have a working [Docker installation](https://docs.docker.com/engine/installation/).

### Via Golang

1. Make sure that you have a working [Golang installation](https://golang.org/doc/install) and that your [GOPATH](https://golang.org/doc/code.html#GOPATH) is set.
3. Install drand via:
```
go get -u github.com/dedis/drand
```
## Components

drand has two components:

+ a *daemon* that runs the DKG protocol and the randomness beacon
+ a local *control client* that issues command to the daemon so start the DKG
  protocol, or retrieve informations.

The daemon only listens for *localhost* connection from the control client,i.e.
only server's administrators are able to issue commands to their respective drand nodes.

## Usage

This section explains in details the workflow to have a working group of drand
nodes generate randomness. On a high-level, the workflow looks like this:
+ Generate individual longterm key-pair of drand nodes and then the group file that contains all public keys and other informations
+ Start each drand daemons
+ Instruct to each daemons to start the DKG protocol

The randomness beacon automatically starts as soon as the DKG protocol is
finished.

### Setup

To setup the drand beacon, each participant generates its long-term key pair
from which we can then assemble the group configuration file, and finally all
participants run the distributed key generation protocol.

#### Long-Term Key

To generate the long-term key pair `drand_id.{secret,public}` of the drand daemon, execute
```
drand keygen <address>
```
where `<address>` is the address from which your drand daemon is reachable. The
address must be reachable over a TLS connection. In case you need non-secured
channel, you can pass the `--insecure` flag.

#### Group Configuration

All informations regarding a group of drand nodes necessary for drand to function properly are located inside a group.toml configuration file. To run a DKG protocol, one needs to generate this group configuration file from all individual longterm keys generated in the previous step. One can do so with:
```
drand group <pk1> <pk2> ... <pkn>
```
where `<pki>` is the public key file `drand_id.public` of the i-th participant.
The group file is generated in the current directory under `group.toml`.
**NOTE:** At this stage, this group file MUST be distributed to all participants !

##### Randomness Beacon Period

drand updates the configuration file after the DKG protocol finishes,
with the distributed public key and automatically starts running the randomness beacon. By default, a randomness beacon has a period of 1mn,i.e. new randomness is generated every minute. If you wish to change the period, you must include that information **inside** the group configuration file. You can do by appending a flag to the command such as :
```
drand group --period 2m <pk1> <pk2> ... <pkn>
```
The period must be parsable by the [time](https://golang.org/pkg/time/#ParseDuration) package.

### Starting drand daemon

There are two ways to run a drand daemon: using TLS or using plain old regular
un-encrypted connections. Drand by default tries to use TLS connections.
The daemon does not go automatically in background, so you must run it with ` &
` in your terminal, or within a screen / tmux session, or with the `-d` option enabled for the docker commands.

#### With TLS

Drand supports by default TLS-encrypted communications. In order to do run drand
in this mode, you need to give at least two options for most operations:
+ `--tls-cert` must point to a valid PEM encoded certificate
+ `--tls-key` must point to a valid TLS private key

These options must be appended to any operations connecting on the network:
`run`, `run dkg` and `run beacon`.

An easy and free way to get TLS certificates these days is to use the [Let's
Encrypt](https://letsencrypt.org/) service, with the official [EFF
tool](https://certbot.eff.org/).

#### Without TLS

Drand is able to run without TLS, mostly intended for testing purpose or for running drand inside a closed network. To run drand without TLS, you need to explicitly tell drand to do so with the `--insecure` flag:

+ `drand keygen --insecure`
+ `drand run --insecure`

#### With Docker

**NOTE:** If you run drand in Docker, always use the following template
```
docker run \
    --rm \
    --name drand \
    -p <port>:<port> \
    --volume $HOME/.drand/:/root/.drand/ \
    dedis/drand <command>
```
where `<port>` specifies the port through which your drand daemon is reachable
and `<command>` has to be substituted by one of the respective drand
commands below. You must add the corresponding volumes pointing to your TLS
private key and certificate in case you are using TLS, which you should.

**NOTE**: You can test if your daemon is up and running with a ping command on
the same host as the daemon:
```
drand control ping
```

### Distributed Key Generation

After running all drand daemons, each operator needs to issue a command to start
the DKG, using the group file generated before. One can do so with:
```
drand share <group-file>
```

One of the nodes has to function as the leader to initiate the DKG protocol (no
additional trust assumptions), he can do so with:
```
drand share --leader <group-file>
```

Once running, the leader initiates the distributed key generation protocol to
compute the distributed public key (`dist_key.public`) and the private key
shares (`dist_key.private`) together with the participants specified in
`drand_group.toml`.

**Group File**: Once the DKG phase is done, the group file is updated with the
newly created distributed public key. That updated group file needed by drand to
securely contact drand nodes on their public interface to gather private or
public randomness. One can get it via the following: 
```bash
drand show group
``` 
It will print the group file in its regular TOML format. If you want to save it to
a file, append the `--out <file>` flag.

**Distributed Public Key**: More generally, for third party implementation of
randomness beacon verification, one only needs the distributed public key. If
you are an administrator of a drand node, you can use the control port as the
following:
```bash
drand show cokey
```

Otherwise, you can contact an external drand node to ask him for the distributed
public key:
```
drand get cokey <group.toml>
```
The group toml do not need to be updated with the collective key.
**NOTE**:a drand node *can* lie about the key. That information is usually best
gathered from a trusted drand operator and then statically embedded in any
applications using drand.

By default, drand uses TLS, but if do not want to, you can pass the
`--disable-tls` flag. If the remote node is using a self signed certificate for
example, you can use the `--tls-cert` option to specify the certificate of the
server you wish to contact.

### Randomness Generation

We now assume that the setup is done and we can switch to randomness generation.
Note : if a group file is given at this point, the existing beacon database will be erased.

The leader initiates a new randomness generation round automatically after a
successful DKG, as per the specified time interval (default interval: `1m`) in
the group file. All beacon values are stored using
[`BoltDB`](https://github.com/coreos/bbolt), a Go native fast key/value database
engine.


### Randomness Gathering

+ **Public Randomness**: To get the latest public beacon, run the following:
```bash
drand get public group.toml
```
`group.toml` is the group 
the remote node **over TLS**. If the remote node is not using encrypted
communications, then you can pass the `--insecure` flag. If the remote node is
using a self signed certificate for example, you can use the `--tls-cert` option
to specify the certificate of the server you wish to contact.

The output will have the following JSON format:
```json
{
    "Round": 3,
    "Previous": "12392dd64f6628c791fbde72ee8355cf6bc6500c5ba8fadf13ae7f27c688ecf06
61df2092ba0efa4939ac2d19097202be51a7b452346e24a9a794ed8a905cc41",
    "Randomness": "58e6e7a30648846b52d1a586bf45c6f3dcd1824308613002164bbd2442e1bc5
a75826ab335cbe0d26862d33b7f7b9305076e95a8bb67adc2fd7be643672b4e29"
}
```
The public random value is the field `signature`, which is a valid BLS
signature. The signature is made over the concatenation of the `previous_sig`
and the `timestamp` (uint64) field. If the signature is valid, that guarantees a
threshold of drand nodes computed this signature without being able to bias the
outcome.

+ **Private Randomness**: To get a private random value, run the following:
```bash
drand get private group.toml
```
will output
```bash
{
    "Randomness": "764f6e3eecdc4aba8b2f0119e7b2fd8c35948bf2be3f87ebb5823150c6065764"
}
```
`<server_identity.toml>` is the public identity file of one of the server. It is
useful to be able to encrypt both the request and response between the client
and the server. Drand will contact the node over TLS if the identity file has
the "TLS" variable set to `True`.  If the remote node is using a self signed
certificate for example, you can use the `--tls-cert` option to specify the
custom certificate.


The command outputs a 32-byte hex-encoded random value coming from the local
randomness engine of the contacted server. If the encryption is not correct, the
command outputs an error instead.

### Control Port

Unlike the randomness generation or its output, some actions or data must have restricted access. Thus the control functionalities define a set of administrator-level commands, only accessible from localhost. They allow the owner of a drand node to modify the running drand instance (such as adding a new member to the group, ...) and to access their private information.

#### Private Share

To get your private key share generated during the DKG phase, run the command :
```bash
drand control share
```
The output will have the following JSON format :
```json
{
  "index" : 1,
  "share" : {
    "gid": 22,
    "data": "764f6e3eecdc4aba8b2f0119e7b2fd8c35948bf2be3f87ebb5823150c6065764"
  }
}
```

<<<<<<< HEAD
### Updating a drand group

drand allows for "semi-dynamic" group update with a *resharing* protocol that
can do the following:
+ new nodes can join an existing group and get shares. Note that all nodes get *new* shares after running the resharing protocol.
+ nodes can leave their current group. It may be necessary for nodes that do not
  wish to operate drand anymore or *have been deemed not trustworthy enough*.
+ nodes can update the threshold associated with their current distributed
  public key.

The main advantage of this method is that the distributed public key stays the
*same* even with new nodes coming in. That is useful in the case the distributed
public key is embedded in the application using drand, and hence is difficult to
update.

Updating is simple in drand, it uses the same command as for the DKG:
```bash
drand share --from old-group.toml new-group.toml
```
for new nodes joining the system. The old group toml is fetched as shown above,
and the new group toml is created the usual way (`drand group ....`).
For nodes already in the group, there is no need to specify the old group, since
drand already knows it:
```bash
drand share <newGroup.toml>
```

As usual, a leader must start the protocol by indicating the `--leader` flag.
After the protocol is finished, each node listed in the new-group.toml file,
will have a new share corresponding to the same distributed public
key. The randomness generation starts immediately after the resharing protocol
finishes.
=======
## Using HTTP endpoints

Sometimes you may want get the distributed key or public randomness by issuing a GET to a HTTP endpoint instead of using
a gRPC client.

To curl the distributed key, you can use
```bash
curl <address>/info/dist_key
```

Similarly, to get the latest round of randomness from the drand beacon, you can use
```bash
curl <address>/public
```

>>>>>>> 7bdbf0f5

## Learn More About The Crypto Magic Behind Drand

You can learn more about drand, its motivations and how does it work on these
public [slides](https://docs.google.com/presentation/d/1t2ysit78w0lsySwVbQOyWcSDnYxdOBPzY7K2P9UE1Ac/edit?usp=sharing).

Drand relies on the following cryptographic constructions:
- All drand protocols rely on [pairing-based cryptography](https://en.wikipedia.org/wiki/Pairing-based_cryptography) using
  an optimized implementation of the [Barreto-Naehrig curves](https://github.com/dfinity/bn).
- For the setup of the distributed key, drand uses an implementation of
  [Pedersen's distributed key generation protocol](https://link.springer.com/article/10.1007/s00145-006-0347-3).
  There are more [advanced DKG protocols](https://eprint.iacr.org/2012/377.pdf) which we plan to implement in the future.
- For the randomness generation, drand uses an implementation of threshold
  [BLS signatures](https://www.iacr.org/archive/asiacrypt2001/22480516.pdf).
- For the encryption used in the private randomness gathering, see the [ECIES
  scheme](https://en.wikipedia.org/wiki/Integrated_Encryption_Scheme).
- For a more general overview on generation of public randomness, see the
  paper [Scalable Bias-Resistant Distributed Randomness](https://eprint.iacr.org/2016/1067.pdf)

## What's Next?

Although being already functional, drand is still at an early stage of
development, so there's a lot left to be done. Feel free to submit feature or,
even better, pull requests. ;)

+ dkg timeout
+ interoperable different groups
+ more unit tests
+ reduce Docker size by building first and copy in fresh container
+ systemd unit file

## License
The drand source code is released under MIT license, see the file
[LICENSE](https://github.com/dedis/drand/blob/master/LICENSE) for the full text.

## Designers and Contributors

- Nicolas Gailly ([@nikkolasg1](https://twitter.com/nikkolasg1))
- Philipp Jovanovic ([@daeinar](https://twitter.com/daeinar))

## Acknowledgments

Thanks to [@herumi](https://github.com/herumi) for providing support for his
optimized pairing-based cryptographic library used in the first version.

Thanks to Apostol Vassilev for its interest in drand and the long emails
exchanged over the general drand design.

Thanks to [@Bren2010](https://github.com/Bren2010) and
[@grittygrease](https://github.com/grittygrease) for providing the native Golang
bn256 implementation and for their help in the design of drand.<|MERGE_RESOLUTION|>--- conflicted
+++ resolved
@@ -319,6 +319,22 @@
 randomness engine of the contacted server. If the encryption is not correct, the
 command outputs an error instead.
 
+#### Using HTTP endpoints
+
+Sometimes you may want get the distributed key or public randomness by issuing a GET to a HTTP endpoint instead of using
+a gRPC client.
+
+To curl the distributed key, you can use
+```bash
+curl <address>/info/dist_key
+```
+
+Similarly, to get the latest round of randomness from the drand beacon, you can use
+```bash
+curl <address>/public
+```
+
+
 ### Control Port
 
 Unlike the randomness generation or its output, some actions or data must have restricted access. Thus the control functionalities define a set of administrator-level commands, only accessible from localhost. They allow the owner of a drand node to modify the running drand instance (such as adding a new member to the group, ...) and to access their private information.
@@ -340,7 +356,6 @@
 }
 ```
 
-<<<<<<< HEAD
 ### Updating a drand group
 
 drand allows for "semi-dynamic" group update with a *resharing* protocol that
@@ -372,24 +387,6 @@
 After the protocol is finished, each node listed in the new-group.toml file,
 will have a new share corresponding to the same distributed public
 key. The randomness generation starts immediately after the resharing protocol
-finishes.
-=======
-## Using HTTP endpoints
-
-Sometimes you may want get the distributed key or public randomness by issuing a GET to a HTTP endpoint instead of using
-a gRPC client.
-
-To curl the distributed key, you can use
-```bash
-curl <address>/info/dist_key
-```
-
-Similarly, to get the latest round of randomness from the drand beacon, you can use
-```bash
-curl <address>/public
-```
-
->>>>>>> 7bdbf0f5
 
 ## Learn More About The Crypto Magic Behind Drand
 
